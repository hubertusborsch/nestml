--- conflicted
+++ resolved
@@ -34,13 +34,6 @@
   public static final String ERROR_CODE = "SPL_FUNCTION_DOES_NOT_EXIST";
   private static final String ERROR_MSG_FORMAT = "The function '%s' is not defined";
 
-<<<<<<< HEAD
-  public FunctionDoesNotExist(PredefinedTypesFactory predefinedTypesFactory) {
-    this.predefinedTypesFactory = predefinedTypesFactory;
-  }
-=======
->>>>>>> ba43396d
-
   @Override
   public void check(final ASTFunctionCall funcall) {
     checkArgument(funcall.getEnclosingScope().isPresent(), "No scope assigned. run symboltable creator.");
