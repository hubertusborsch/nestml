/*
 * Copyright (c)  RWTH Aachen. All rights reserved.
 *
 * http://www.se-rwth.de/
 */
package org.nest.nestml._visitor;

<<<<<<< HEAD
import de.se_rwth.commons.logging.Log;
=======
import de.monticore.symboltable.Scope;
>>>>>>> 6a23aaf0
import org.nest.nestml._ast.ASTExpr;
import org.nest.nestml._cocos.SplErrorStrings;
import org.nest.nestml._symboltable.symbols.TypeSymbol;
import org.nest.nestml._cocos.NestmlErrorStrings;
import org.nest.nestml._symboltable.NESTMLSymbolTableCreator;
import org.nest.nestml._symboltable.symbols.TypeSymbol;
import org.nest.nestml._symboltable.symbols.VariableSymbol;
import org.nest.nestml._symboltable.typechecking.Either;
import org.nest.nestml._symboltable.typechecking.TypeChecker;
import org.nest.nestml._symboltable.NestmlSymbols;
import org.nest.nestml._symboltable.symbols.MethodSymbol;
import org.nest.nestml._symboltable.unitrepresentation.UnitRepresentation;
import org.nest.utils.AstUtils;

import java.util.List;
import java.util.Optional;

import static com.google.common.base.Preconditions.checkArgument;
import static com.google.common.base.Preconditions.checkState;
import static org.nest.nestml._symboltable.typechecking.TypeChecker.isCompatible;
import static org.nest.nestml._symboltable.typechecking.TypeChecker.isUnit;

/**
 * Checks all function calls in an expression. For a not-void methods returns just its return type. For a void methods,
 * reports an error.
 *
 * @author plotnikov, ptraeder
 */
public class FunctionCallVisitor implements NESTMLVisitor {

  @Override
  public void visit(final ASTExpr expr) { // visits only function calls
    checkArgument(expr.getEnclosingScope().isPresent(), "Run symboltable creator.");
    final Scope scope = expr.getEnclosingScope().get();
    checkState(expr.getFunctionCall().isPresent());
    final String functionName = expr.getFunctionCall().get().getCalleeName();

    final Optional<MethodSymbol> methodSymbol = NestmlSymbols.resolveMethod(expr.getFunctionCall().get());

    if (!methodSymbol.isPresent()) {
      final String errorMsg = AstUtils.print(expr.get_SourcePositionStart()) + " : " + "Cannot resolve the method: " + functionName;
      expr.setType(Either.error(errorMsg));
      return;
    }
<<<<<<< HEAD
    //install conversions for parameter types if necessary
    boolean needUpdate = false;
    List<ASTExpr> fullParamList = expr.getFunctionCall().get().getArgs();
    for (int i=0; i < methodSymbol.get().getParameterTypes().size(); i++){
      TypeSymbol expectedParam = methodSymbol.get().getParameterTypes().get(i);
      TypeSymbol actualParam = expr.getFunctionCall().get().getArgs().get(i).getType().getValue(); //types in lower levels of AST already calculated
      if(!isCompatible(expectedParam,actualParam)){
        if(isUnit(expectedParam) && isUnit(actualParam)) {
          needUpdate = true;
          UnitRepresentation expectedTypeRep = UnitRepresentation.getBuilder().serialization(expectedParam.getName()).build();
          UnitRepresentation actualTypeRep = UnitRepresentation.getBuilder().serialization(actualParam.getName()).build();
          if(actualTypeRep.equalBase(expectedTypeRep)) {
            //Determine the difference in magnitude
            int magDiff = actualTypeRep.getMagnitude() - expectedTypeRep.getMagnitude();

            //replace actualParam expression with multiplication
            fullParamList.set(i,AstUtils.createSubstitution(fullParamList.get(i),magDiff));

            //drop warning about implicit conversion
            final String warnMsg = SplErrorStrings.messageImplicitConversion(
                this,
                actualTypeRep.prettyPrint(),
                expectedTypeRep.prettyPrint(),
                expr.get_SourcePositionStart());
            Log.warn(warnMsg,expr.get_SourcePositionStart());
          }
        }
      }
    }

    //set modified parameter list
    expr.getFunctionCall().get().setArgs(fullParamList);
=======
    //convolve symbol does not have a return type set.
    //returns whatever type the second parameter is.
    if(functionName.equals("convolve")){
      //Deviations from the assumptions made here are handled in the convolveCoco
      ASTExpr bufferParameter = expr.getFunctionCall().get().getArgs().get(1);
      if(bufferParameter.getVariable().isPresent()){
        String bufferName = bufferParameter.getVariable().get().toString();
        Optional<VariableSymbol> bufferSymbolOpt = VariableSymbol.resolveIfExists(bufferName,scope);
        if(bufferSymbolOpt.isPresent()){
          expr.setType(Either.value(bufferSymbolOpt.get().getType()));
          return;
        }
      }

      //getting here means there is an error with the parameters to convolve
      final String errorMsg = NestmlErrorStrings.errorCannotCalculateConvolveResult(this);
      expr.setType(Either.error(errorMsg));
      return;


      /*
      ASTExpr bufferParameter = expr.getFunctionCall().get().getArgs().get(1);
      //reject any bufferParameter that is not simply a variable
      if(!bufferParameter.variableIsPresent()){
        final String errorMsg = NestmlErrorStrings.errorConvolveParameterNotAVariable(this);
        expr.setType(Either.error(errorMsg));
        return;
      }
      //determine type of bufferParameter
      final String bufferName = bufferParameter.getVariable().get().toString();
      Optional<VariableSymbol> bufferSymbolOpt = VariableSymbol.resolveIfExists(bufferName,scope);
      //try resolving bufferParameter: error on fail.
      if(!bufferSymbolOpt.isPresent()){
        final String errorMsg = NestmlErrorStrings.errorConvolveParameterNotResolvable(this,bufferName);
        expr.setType(Either.error(errorMsg));
        return;
      }
      //check that bufferParameter is a buffer
      final VariableSymbol bufferSymbol = bufferSymbolOpt.get();
      if(!bufferSymbol.getType().getType().equals(TypeSymbol.Type.BUFFER)){
        final String errorMsg = NestmlErrorStrings.errorConvolveParameterMustBeBuffer(this);
        expr.setType(Either.error(errorMsg));
        return;
      }

      expr.setType(Either.value(bufferSymbol.getType()));
      return;*/
    }
>>>>>>> 6a23aaf0

    //revisit current sub-tree with substitution if a change happened
    if(needUpdate) {
      ExpressionTypeVisitor expressionTypeVisitor = new ExpressionTypeVisitor();
      expr.accept(expressionTypeVisitor);
    }
    if (TypeChecker.isVoid(methodSymbol.get().getReturnType())) {
      final String errorMsg = NestmlErrorStrings.message(this, functionName);
      expr.setType(Either.error(errorMsg));
      return;
    }


    expr.setType(Either.value(methodSymbol.get().getReturnType()));
  }

}<|MERGE_RESOLUTION|>--- conflicted
+++ resolved
@@ -5,11 +5,8 @@
  */
 package org.nest.nestml._visitor;
 
-<<<<<<< HEAD
 import de.se_rwth.commons.logging.Log;
-=======
 import de.monticore.symboltable.Scope;
->>>>>>> 6a23aaf0
 import org.nest.nestml._ast.ASTExpr;
 import org.nest.nestml._cocos.SplErrorStrings;
 import org.nest.nestml._symboltable.symbols.TypeSymbol;
@@ -54,7 +51,6 @@
       expr.setType(Either.error(errorMsg));
       return;
     }
-<<<<<<< HEAD
     //install conversions for parameter types if necessary
     boolean needUpdate = false;
     List<ASTExpr> fullParamList = expr.getFunctionCall().get().getArgs();
@@ -87,7 +83,6 @@
 
     //set modified parameter list
     expr.getFunctionCall().get().setArgs(fullParamList);
-=======
     //convolve symbol does not have a return type set.
     //returns whatever type the second parameter is.
     if(functionName.equals("convolve")){
@@ -106,37 +101,7 @@
       final String errorMsg = NestmlErrorStrings.errorCannotCalculateConvolveResult(this);
       expr.setType(Either.error(errorMsg));
       return;
-
-
-      /*
-      ASTExpr bufferParameter = expr.getFunctionCall().get().getArgs().get(1);
-      //reject any bufferParameter that is not simply a variable
-      if(!bufferParameter.variableIsPresent()){
-        final String errorMsg = NestmlErrorStrings.errorConvolveParameterNotAVariable(this);
-        expr.setType(Either.error(errorMsg));
-        return;
-      }
-      //determine type of bufferParameter
-      final String bufferName = bufferParameter.getVariable().get().toString();
-      Optional<VariableSymbol> bufferSymbolOpt = VariableSymbol.resolveIfExists(bufferName,scope);
-      //try resolving bufferParameter: error on fail.
-      if(!bufferSymbolOpt.isPresent()){
-        final String errorMsg = NestmlErrorStrings.errorConvolveParameterNotResolvable(this,bufferName);
-        expr.setType(Either.error(errorMsg));
-        return;
-      }
-      //check that bufferParameter is a buffer
-      final VariableSymbol bufferSymbol = bufferSymbolOpt.get();
-      if(!bufferSymbol.getType().getType().equals(TypeSymbol.Type.BUFFER)){
-        final String errorMsg = NestmlErrorStrings.errorConvolveParameterMustBeBuffer(this);
-        expr.setType(Either.error(errorMsg));
-        return;
-      }
-
-      expr.setType(Either.value(bufferSymbol.getType()));
-      return;*/
     }
->>>>>>> 6a23aaf0
 
     //revisit current sub-tree with substitution if a change happened
     if(needUpdate) {
