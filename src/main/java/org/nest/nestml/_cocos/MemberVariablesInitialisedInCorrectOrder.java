--- conflicted
+++ resolved
@@ -27,13 +27,8 @@
  *
  * @author ippen, plotnikov
  */
-<<<<<<< HEAD
-public class MemberVariablesInitialisedInCorrectOrder implements NESTMLASTAliasDeclCoCo {
-=======
 public class MemberVariablesInitialisedInCorrectOrder implements SPLASTDeclarationCoCo {
   public static final String ERROR_CODE = "NESTML_MEMBER_VARIABLES_INITIALISED_IN_CORRECT_ORDER";
-  NestmlErrorStrings errorStrings = NestmlErrorStrings.getInstance();
->>>>>>> e6834cbd
 
   public void check(final ASTDeclaration declaration) {
     checkState(declaration.getEnclosingScope().isPresent(), "There is no scope assigned to the AST node: " + declaration);
@@ -78,7 +73,7 @@
 
       if (!rhsSymbol.isPresent()) { // actually redudant and it is should be checked through another CoCo
         final String msg = NestmlErrorStrings.getErrorMsgVariableNotDefined(this,
-                rhsVariableName);
+            rhsVariableName);
         Log.trace(msg, getClass().getSimpleName());
         return;
       }
@@ -97,18 +92,6 @@
       final VariableSymbol lhsSymbol,
       final VariableSymbol rhsSymbol,
       final BiPredicate<Integer, Integer> isError) {
-<<<<<<< HEAD
-    if (rhsSymbol.getDeclaringType().getName()
-        .equals(lhsSymbol.getDeclaringType().getName())) {
-      // same var - block? => used must be in previous line
-      if (rhsSymbol.getBlockType() == lhsSymbol.getBlockType()) {
-        // same block not parameter block
-        if (isError.test(rhsSymbol.getSourcePosition().getLine(),
-            lhsSymbol.getSourcePosition().getLine())) {
-          final String msg = NestmlErrorStrings.getErrorMsgDeclaredInIncorrectOrder(this,
-                  rhsSymbol.getName(),
-                  lhsSymbol.getName());
-=======
     // TODO actually, check if the variable symbol is predefined
     if (PredefinedVariables.getVariableIfExists(rhsSymbol.getName()).isPresent()) {
       return;
@@ -117,35 +100,26 @@
     if (lhsSymbol.getBlockType() == VariableSymbol.BlockType.LOCAL) {
       return;
     }
->>>>>>> e6834cbd
 
     if (rhsSymbol.getBlockType() == lhsSymbol.getBlockType()) {
       // same block not parameter block
       if (isError.test(rhsSymbol.getSourcePosition().getLine(),
           lhsSymbol.getSourcePosition().getLine())) {
-        final String msg = errorStrings.getErrorMsgDeclaredInIncorrectOrder(this,
-                rhsSymbol.getName(),
-                lhsSymbol.getName());
+        final String msg = NestmlErrorStrings.getErrorMsgDeclaredInIncorrectOrder(this,
+            rhsSymbol.getName(),
+            lhsSymbol.getName());
 
         error(msg, lhsSymbol.getSourcePosition());
 
       }
 
-<<<<<<< HEAD
-      if (rhsSymbol.getBlockType() != lhsSymbol.getBlockType() &&
-          rhsSymbol.getBlockType() != VariableSymbol.BlockType.PARAMETERS) {
-         final String msg = NestmlErrorStrings.getErrorMsgDeclaredInIncorrectOrder(this,
-                rhsSymbol.getName(),
-                lhsSymbol.getName());
-=======
     }
->>>>>>> e6834cbd
 
     if (rhsSymbol.getBlockType() != lhsSymbol.getBlockType() &&
         rhsSymbol.getBlockType() != VariableSymbol.BlockType.PARAMETERS) {
-       final String msg = errorStrings.getErrorMsgDeclaredInIncorrectOrder(this,
-              rhsSymbol.getName(),
-              lhsSymbol.getName());
+      final String msg = NestmlErrorStrings.getErrorMsgDeclaredInIncorrectOrder(this,
+          rhsSymbol.getName(),
+          lhsSymbol.getName());
 
       error(msg, lhsSymbol.getSourcePosition());
     }
