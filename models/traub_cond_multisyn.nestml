--- conflicted
+++ resolved
@@ -78,19 +78,6 @@
     # Synapses
     #############
 
-<<<<<<< HEAD
-    shape g_AMPA' = g_AMPA$ - g_AMPA / tau_AMPA_2,
-          g_AMPA$' = -g_AMPA$ / tau_AMPA_1
-
-    shape g_NMDA' = g_NMDA$ - g_NMDA / tau_NMDA_2,
-          g_NMDA$' = -g_NMDA$ / tau_NMDA_1
-
-    shape g_GABAA' = g_GABAA$ - g_GABAA / tau_GABAA_2,
-          g_GABAA$' = -g_GABAA$ / tau_GABAA_1
-
-    shape g_GABAB' = g_GABAB$ - g_GABAB / tau_GABAB_2,
-          g_GABAB$' = -g_GABAB$ / tau_GABAB_1
-=======
     kernel g_AMPA' = g_AMPA$ - g_AMPA / tau_AMPA_2,
            g_AMPA$' = -g_AMPA$ / tau_AMPA_1
 
@@ -102,7 +89,6 @@
 
     kernel g_GABAB' = g_GABAB$ - g_GABAB / tau_GABAB_2,
            g_GABAB$' = -g_GABAB$ / tau_GABAB_1
->>>>>>> 9b2f1fde
   end
 
   parameters:
@@ -171,11 +157,7 @@
   update:
     U_old mV = V_m
     integrate_odes()
-<<<<<<< HEAD
-    
-=======
 
->>>>>>> 9b2f1fde
     # sending spikes: 
     if r > 0: # is refractory?
       r -= 1
