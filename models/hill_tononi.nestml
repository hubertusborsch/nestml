"""
hill_tononi - Neuron model after Hill & Tononi (2005)
#####################################################

Description
+++++++++++

This model neuron implements a slightly modified version of the
neuron model described in [1]_. The most important properties are:

- Integrate-and-fire with threshold adaptive threshold.
- Repolarizing potassium current instead of hard reset.
- AMPA, NMDA, GABA_A, and GABA_B conductance-based synapses with
  beta-function (difference of exponentials) time course.
- Voltage-dependent NMDA with instantaneous or two-stage unblocking [1]_, [2]_.
- Intrinsic currents I_h, I_T, I_Na(p), and I_KNa.
- Synaptic "minis" are not implemented.

Documentation and examples can be found on the NEST Simulator repository
(https://github.com/nest/nest-simulator/) at the following paths:
- docs/model_details/HillTononiModels.ipynb
- pynest/examples/intrinsic_currents_spiking.py
- pynest/examples/intrinsic_currents_subthreshold.py


References
++++++++++

.. [1] Hill S, Tononi G (2005). Modeling sleep and wakefulness in the
       thalamocortical system. Journal of Neurophysiology. 93:1671-1698.
       DOI: https://doi.org/10.1152/jn.00915.2004
.. [2] Vargas-Caballero M, Robinson HPC (2003). A slow fraction of Mg2+
       unblock of NMDA receptors limits their  contribution to spike generation
       in cortical pyramidal neurons. Journal of Neurophysiology 89:2778-2783.
       DOI: https://doi.org/10.1152/jn.01038.2002

Author
++++++

Hans Ekkehard Plesser
"""
neuron hill_tononi:
  state:
    r_potassium integer
    g_spike boolean = false
  end

  initial_values:
    V_m mV = ( g_NaL * E_Na + g_KL * E_K ) / ( g_NaL + g_KL ) # membrane potential
    Theta mV = Theta_eq # Threshold
    IKNa_D, IT_m, IT_h, Ih_m nS = 0.0 nS

    g_AMPA real = 0
    g_NMDA real = 0
    g_GABAA real = 0
    g_GABAB real = 0
    g_AMPA$ real = AMPAInitialValue
    g_NMDA$ real = NMDAInitialValue
    g_GABAA$ real = GABA_AInitialValue
    g_GABAB$ real = GABA_BInitialValue
  end

  equations:
    #############
    # V_m
    #############
    
    inline I_syn_ampa pA = -convolve(g_AMPA, AMPA) * ( V_m - AMPA_E_rev )
    inline I_syn_nmda pA = -convolve(g_NMDA, NMDA) * ( V_m - NMDA_E_rev ) / ( 1 + exp( ( NMDA_Vact - V_m ) / NMDA_Sact ) )
    inline I_syn_gaba_a pA = -convolve(g_GABAA, GABA_A) * ( V_m - GABA_A_E_rev )
    inline I_syn_gaba_b pA = -convolve(g_GABAB, GABA_B) * ( V_m - GABA_B_E_rev )
    inline I_syn pA = I_syn_ampa + I_syn_nmda + I_syn_gaba_a + I_syn_gaba_b

    inline I_Na pA = -g_NaL * ( V_m - E_Na )
    inline I_K pA = -g_KL * ( V_m - E_K )

    # I_Na(p), m_inf^3 according to Compte et al, J Neurophysiol 2003 89:2707
    inline INaP_thresh mV = -55.7 mV
    inline INaP_slope mV = 7.7 mV
    inline m_inf_NaP real = 1.0 / ( 1.0 + exp( -( V_m - INaP_thresh ) / INaP_slope ) )
    # Persistent Na current; member only to allow recording
    recordable inline I_NaP pA = -NaP_g_peak * m_inf_NaP**3 * ( V_m - NaP_E_rev )

    inline d_half real = 0.25
    inline m_inf_KNa real = 1.0 / ( 1.0 + ( d_half / ( IKNa_D / nS ) )**3.5 )
    # Depol act. K current; member only to allow recording
    recordable inline I_KNa pA = -KNa_g_peak * m_inf_KNa * ( V_m - KNa_E_rev )

    # Low-thresh Ca current; member only to allow recording
    recordable inline I_T pA = -T_g_peak * IT_m * IT_m * IT_h * ( V_m - T_E_rev )

    recordable inline I_h pA = -h_g_peak * Ih_m  * ( V_m - h_E_rev )
    # The spike current is only activate immediately after a spike.
    inline I_spike mV = (g_spike) ? -( V_m - E_K ) / Tau_spike : 0
    V_m'  = ( ( I_Na + I_K + I_syn + I_NaP + I_KNa + I_T + I_h + I_e + I_stim ) / Tau_m + I_spike * pA/(ms * mV) ) * s/nF

    #############
    # Intrinsic currents
    #############
    # I_T
    inline m_inf_T real = 1.0 / ( 1.0 + exp( -( V_m / mV + 59.0 ) / 6.2 ) )
    inline h_inf_T real = 1.0 / ( 1.0 + exp( ( V_m / mV + 83.0 ) / 4 ) )
    inline tau_m_h real = 1.0 / ( exp( -14.59 - 0.086 * V_m / mV ) + exp( -1.87 + 0.0701 * V_m / mV ) )
    # I_KNa
    inline D_influx_peak real = 0.025
    inline tau_D real = 1250.0 # yes, 1.25 s
    inline D_thresh mV = -10.0
    inline D_slope mV = 5.0
    inline D_influx real = 1.0 / ( 1.0 + exp( -( V_m - D_thresh ) / D_slope ) )

    Theta' = -( Theta - Theta_eq ) / Tau_theta

    # equation modified from y[](1-D_eq) to (y[]-D_eq), since we'd not
    # be converging to equilibrium otherwise
    IKNa_D' = ( D_influx_peak * D_influx * nS - ( IKNa_D  - KNa_D_EQ / mV ) / tau_D ) / ms
    inline tau_m_T real = 0.22 / ( exp( -( V_m / mV + 132.0 ) / 16.7 ) + exp( ( V_m / mV + 16.8 ) / 18.2 ) ) + 0.13
    inline tau_h_T real = 8.2 + ( 56.6 + 0.27 * exp( ( V_m / mV + 115.2 ) / 5.0 ) ) / ( 1.0 + exp( ( V_m / mV + 86.0 ) / 3.2 ) )
    inline I_h_Vthreshold real = -75.0
    inline m_inf_h real = 1.0 / ( 1.0 + exp( ( V_m / mV - I_h_Vthreshold ) / 5.5 ) )
    IT_m' = ( m_inf_T * nS - IT_m ) / tau_m_T / ms
    IT_h' = ( h_inf_T * nS - IT_h ) / tau_h_T / ms
    Ih_m' = ( m_inf_h * nS - Ih_m ) / tau_m_h / ms

    #############
    # Synapses
    #############
<<<<<<< HEAD
    shape g_AMPA' = g_AMPA$ - g_AMPA  / AMPA_Tau_2,
          g_AMPA$' = -g_AMPA$ / AMPA_Tau_1

    shape g_NMDA' = g_NMDA$ - g_NMDA / NMDA_Tau_2,
          g_NMDA$' = -g_NMDA$ / NMDA_Tau_1

    shape g_GABAA' = g_GABAA$ - g_GABAA / GABA_A_Tau_2,
          g_GABAA$' = -g_GABAA$ / GABA_A_Tau_1

    shape g_GABAB' = g_GABAB$ - g_GABAB / GABA_B_Tau_2,
          g_GABAB$' = -g_GABAB$ / GABA_B_Tau_1
=======
    kernel g_AMPA' = g_AMPA$ - g_AMPA  / AMPA_Tau_2,
           g_AMPA$' = -g_AMPA$ / AMPA_Tau_1

    kernel g_NMDA' = g_NMDA$ - g_NMDA / NMDA_Tau_2,
           g_NMDA$' = -g_NMDA$ / NMDA_Tau_1

    kernel g_GABAA' = g_GABAA$ - g_GABAA / GABA_A_Tau_2,
           g_GABAA$' = -g_GABAA$ / GABA_A_Tau_1

    kernel g_GABAB' = g_GABAB$ - g_GABAB / GABA_B_Tau_2,
           g_GABAB$' = -g_GABAB$ / GABA_B_Tau_1
>>>>>>> 9b2f1fde
  end

  parameters:
    E_Na mV = 30.0 mV
    E_K mV = -90.0 mV
    g_NaL nS =  0.2 nS
    g_KL nS = 1.0 nS       # 1.0 - 1.85
    Tau_m ms = 16.0 ms     # membrane time constant applying to all currents but repolarizing K-current (see [1, p 1677])
    Theta_eq mV = -51.0 mV # equilibrium value
    Tau_theta ms = 2.0 ms  # time constant
    Tau_spike ms = 1.75 ms # membrane time constant applying to repolarizing K-current
    t_spike ms = 2.0 ms    # duration of re-polarizing potassium current

    # Parameters for synapse of type AMPA, GABA_A, GABA_B and NMDA
    AMPA_g_peak nS = 0.1 nS      # peak conductance
    AMPA_E_rev mV = 0.0 mV       # reversal potential
    AMPA_Tau_1 ms = 0.5 ms       # rise time
    AMPA_Tau_2 ms = 2.4 ms       # decay time, Tau_1 < Tau_2
    NMDA_g_peak nS = 0.075 nS    # peak conductance
    NMDA_Tau_1 ms = 4.0 ms       # rise time
    NMDA_Tau_2 ms = 40.0 ms      # decay time, Tau_1 < Tau_2
    NMDA_E_rev mV = 0.0 mV       # reversal potential
    NMDA_Vact mV = -58.0 mV      # inactive for V << Vact, inflection of sigmoid
    NMDA_Sact mV = 2.5 mV        # scale of inactivation
    GABA_A_g_peak nS = 0.33 nS   # peak conductance
    GABA_A_Tau_1 ms = 1.0 ms     # rise time
    GABA_A_Tau_2 ms = 7.0 ms     # decay time, Tau_1 < Tau_2
    GABA_A_E_rev mV = -70.0 mV   # reversal potential
    GABA_B_g_peak nS = 0.0132 nS # peak conductance
    GABA_B_Tau_1 ms = 60.0 ms    # rise time
    GABA_B_Tau_2 ms = 200.0 ms   # decay time, Tau_1 < Tau_2
    GABA_B_E_rev mV = -90.0 mV   # reversal potential for intrinsic current

    # parameters for intrinsic currents
    NaP_g_peak nS = 1.0 nS       # peak conductance for intrinsic current
    NaP_E_rev mV = 30.0 mV       # reversal potential for intrinsic current
    KNa_g_peak nS = 1.0 nS       # peak conductance for intrinsic current
    KNa_E_rev mV = -90.0 mV      # reversal potential for intrinsic current
    T_g_peak nS = 1.0 nS         # peak conductance for intrinsic current
    T_E_rev mV = 0.0 mV          # reversal potential for intrinsic current
    h_g_peak nS = 1.0 nS         # peak conductance for intrinsic current
    h_E_rev mV = -40.0 mV        # reversal potential for intrinsic current
    KNa_D_EQ pA = 0.001 pA

    # constant external input current
    I_e pA = 0 pA
  end

  internals:
    AMPAInitialValue real = compute_synapse_constant( AMPA_Tau_1, AMPA_Tau_2, AMPA_g_peak )
    NMDAInitialValue real = compute_synapse_constant( NMDA_Tau_1, NMDA_Tau_2, NMDA_g_peak )

    GABA_AInitialValue real = compute_synapse_constant( GABA_A_Tau_1, GABA_A_Tau_2, GABA_A_g_peak )
    GABA_BInitialValue real = compute_synapse_constant( GABA_B_Tau_1, GABA_B_Tau_2, GABA_B_g_peak )
    PotassiumRefractoryCounts integer = steps(t_spike)
  end

  input:
      AMPA nS  <- spike
      NMDA nS  <- spike
      GABA_A nS <- spike
      GABA_B nS <- spike
      I_stim pA <- current
  end

  output: spike

  update:
    integrate_odes()

    # Deactivate potassium current after spike time have expired
    if (r_potassium > 0) and (r_potassium-1 == 0):
      g_spike = false # Deactivate potassium current.
    end
    r_potassium -= 1

    if (not g_spike) and V_m >= Theta:
      # Set V and Theta to the sodium reversal potential.
      V_m = E_Na
      Theta = E_Na

      # Activate fast potassium current. Drives the
      # membrane potential towards the potassium reversal
      # potential (activate only if duration is non-zero).
      if PotassiumRefractoryCounts > 0:
        g_spike = true
      else:
        g_spike = false
      end

      r_potassium = PotassiumRefractoryCounts

      emit_spike()
    end
  end

  function compute_synapse_constant(Tau_1 ms, Tau_2 ms, g_peak real) real:
    # Factor used to account for the missing 1/((1/Tau_2)-(1/Tau_1)) term
    # in the ht_neuron_dynamics integration of the synapse terms.
    # See: Exact digital simulation of time-invariant linear systems
    # with applications to neuronal modeling, Rotter and Diesmann,
    # section 3.1.2.
    exact_integration_adjustment real = ( ( 1 / Tau_2 ) - ( 1 / Tau_1 ) ) * ms

    t_peak real = ( Tau_2 * Tau_1 ) * ln( Tau_2 / Tau_1 ) / ( Tau_2 - Tau_1 ) / ms
    normalisation_factor real = 1 / ( exp( -t_peak / Tau_1 ) - exp( -t_peak / Tau_2 ) )

    return g_peak * normalisation_factor * exact_integration_adjustment
  end

end<|MERGE_RESOLUTION|>--- conflicted
+++ resolved
@@ -124,19 +124,6 @@
     #############
     # Synapses
     #############
-<<<<<<< HEAD
-    shape g_AMPA' = g_AMPA$ - g_AMPA  / AMPA_Tau_2,
-          g_AMPA$' = -g_AMPA$ / AMPA_Tau_1
-
-    shape g_NMDA' = g_NMDA$ - g_NMDA / NMDA_Tau_2,
-          g_NMDA$' = -g_NMDA$ / NMDA_Tau_1
-
-    shape g_GABAA' = g_GABAA$ - g_GABAA / GABA_A_Tau_2,
-          g_GABAA$' = -g_GABAA$ / GABA_A_Tau_1
-
-    shape g_GABAB' = g_GABAB$ - g_GABAB / GABA_B_Tau_2,
-          g_GABAB$' = -g_GABAB$ / GABA_B_Tau_1
-=======
     kernel g_AMPA' = g_AMPA$ - g_AMPA  / AMPA_Tau_2,
            g_AMPA$' = -g_AMPA$ / AMPA_Tau_1
 
@@ -148,7 +135,6 @@
 
     kernel g_GABAB' = g_GABAB$ - g_GABAB / GABA_B_Tau_2,
            g_GABAB$' = -g_GABAB$ / GABA_B_Tau_1
->>>>>>> 9b2f1fde
   end
 
   parameters:
