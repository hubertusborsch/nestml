--- conflicted
+++ resolved
@@ -68,11 +68,7 @@
 
     # V_th_alpha_1' = -V_th_alpha_1/tau_1
     # V_th_alpha_2' = -V_th_alpha_2/tau_2
-<<<<<<< HEAD
-    inline I_syn pA = convolve(I_shape_in, in_spikes) + convolve(I_shape_ex, ex_spikes)
-=======
     inline I_syn pA = convolve(I_kernel_in, in_spikes) + convolve(I_kernel_ex, ex_spikes)
->>>>>>> 9b2f1fde
     V_abs' = -V_abs / tau_m + (I_syn + I_e + I_stim) / C_m
   end
 
