"""
iaf_psc_delta - Current-based leaky integrate-and-fire neuron model with delta-kernel post-synaptic currents
############################################################################################################

Description
+++++++++++

iaf_psc_delta is an implementation of a leaky integrate-and-fire model where the potential jumps on each spike arrival.

<<<<<<< HEAD
The threshold crossing is followed by an absolute refractory period during which the membrane potential is clamped to the resting potential. Spikes arriving while the neuron is refractory, are discarded.
=======
The threshold crossing is followed by an absolute refractory period
during which the membrane potential is clamped to the resting potential.

Spikes arriving while the neuron is refractory, are discarded by
default. If the property ``with_refr_input`` is set to true, such
spikes are added to the membrane potential at the end of the
refractory period, dampened according to the interval between
arrival and end of refractoriness.
>>>>>>> 9b2f1fde

The general framework for the consistent formulation of systems with
neuron like dynamics interacting by point events is described in
[1]_.  A flow chart can be found in [2]_.

Critical tests for the formulation of the neuron model are the
comparisons of simulation results for different computation step
sizes. sli/testsuite/nest contains a number of such tests.

The iaf_psc_delta is the standard model used to check the consistency
of the nest simulation kernel because it is at the same time complex
enough to exhibit non-trivial dynamics and simple enough compute
relevant measures analytically.


References
++++++++++

.. [1] Rotter S,  Diesmann M (1999). Exact simulation of
       time-invariant linear systems with applications to neuronal
       modeling. Biologial Cybernetics 81:381-402.
       DOI: https://doi.org/10.1007/s004220050570
.. [2] Diesmann M, Gewaltig M-O, Rotter S, & Aertsen A (2001). State
       space analysis of synchronous spiking in cortical neural
       networks. Neurocomputing 38-40:565-571.
       DOI: https://doi.org/10.1016/S0925-2312(01)00409-X


See also
++++++++

iaf_psc_alpha, iaf_psc_exp


Authors
+++++++

Diesmann, Gewaltig (September 1999)
"""
neuron iaf_psc_delta:

  state:
    r integer # counts number of tick during the refractory period
  end

  initial_values:
    V_abs mV = 0 mV
  end

  equations:
<<<<<<< HEAD
    shape G = delta(t)
    recordable inline V_m mV = V_abs + E_L # Membrane potential.
    V_abs' = -V_abs / tau_m + (mV / pA / ms) * (convolve(G, ex_spikes) + convolve(G, in_spikes)) + (I_e + I_stim) / C_m
=======
    kernel G = delta(t)
    recordable inline V_m mV = V_abs + E_L # Membrane potential.
    V_abs' = -V_abs / tau_m + (mV / pA / ms) * convolve(G, spikes) + (I_e + I_stim) / C_m
>>>>>>> 9b2f1fde
  end

  parameters:
    tau_m   ms = 10 ms      # Membrane time constant.
    C_m     pF = 250 pF     # Capacity of the membrane
    t_ref   ms = 2 ms       # Duration of refractory period.
    tau_syn ms = 2 ms       # Time constant of synaptic current.
    E_L     mV = -70 mV     # Resting membrane potential.
    V_reset mV = -70 mV - E_L # Reset potential of the membrane.
    Theta   mV = -55 mV - E_L # Spike threshold.
    V_min mV = -inf * 1 mV           # Absolute lower value for the membrane potential
    with_refr_input boolean = false # If true, do not discard input during  refractory period. Default: false.

    # constant external input current
    I_e pA = 0 pA
  end

  internals:
    RefractoryCounts integer = steps(t_ref) # refractory time in steps
  end

  input:
    ex_spikes pA <- excitatory spike
    in_spikes pA <- inhibitory spike
    I_stim pA <- current
  end

  output: spike

  update:
    if r == 0: # neuron not refractory
      integrate_odes()
    else:
      r -= 1
    end

    if V_abs >= Theta: # threshold crossing
        r = RefractoryCounts
        V_abs = V_reset
        emit_spike()
    end

  end

end<|MERGE_RESOLUTION|>--- conflicted
+++ resolved
@@ -5,11 +5,9 @@
 Description
 +++++++++++
 
-iaf_psc_delta is an implementation of a leaky integrate-and-fire model where the potential jumps on each spike arrival.
+iaf_psc_delta is an implementation of a leaky integrate-and-fire model
+where the potential jumps on each spike arrival.
 
-<<<<<<< HEAD
-The threshold crossing is followed by an absolute refractory period during which the membrane potential is clamped to the resting potential. Spikes arriving while the neuron is refractory, are discarded.
-=======
 The threshold crossing is followed by an absolute refractory period
 during which the membrane potential is clamped to the resting potential.
 
@@ -18,7 +16,6 @@
 spikes are added to the membrane potential at the end of the
 refractory period, dampened according to the interval between
 arrival and end of refractoriness.
->>>>>>> 9b2f1fde
 
 The general framework for the consistent formulation of systems with
 neuron like dynamics interacting by point events is described in
@@ -61,6 +58,7 @@
 neuron iaf_psc_delta:
 
   state:
+    refr_spikes_buffer mV = 0 mV
     r integer # counts number of tick during the refractory period
   end
 
@@ -69,15 +67,9 @@
   end
 
   equations:
-<<<<<<< HEAD
-    shape G = delta(t)
-    recordable inline V_m mV = V_abs + E_L # Membrane potential.
-    V_abs' = -V_abs / tau_m + (mV / pA / ms) * (convolve(G, ex_spikes) + convolve(G, in_spikes)) + (I_e + I_stim) / C_m
-=======
     kernel G = delta(t)
     recordable inline V_m mV = V_abs + E_L # Membrane potential.
     V_abs' = -V_abs / tau_m + (mV / pA / ms) * convolve(G, spikes) + (I_e + I_stim) / C_m
->>>>>>> 9b2f1fde
   end
 
   parameters:
@@ -96,12 +88,12 @@
   end
 
   internals:
+    h ms = resolution()
     RefractoryCounts integer = steps(t_ref) # refractory time in steps
   end
 
   input:
-    ex_spikes pA <- excitatory spike
-    in_spikes pA <- inhibitory spike
+    spikes pA <- spike
     I_stim pA <- current
   end
 
@@ -110,7 +102,24 @@
   update:
     if r == 0: # neuron not refractory
       integrate_odes()
-    else:
+
+      # if we have accumulated spikes from refractory period,
+      # add and reset accumulator
+      if with_refr_input and refr_spikes_buffer != 0.0 mV:
+        V_abs += refr_spikes_buffer
+        refr_spikes_buffer = 0.0 mV
+      end
+
+      # lower bound of membrane potential
+      V_abs = V_abs < V_min?V_min:V_abs
+
+    else: # neuron is absolute refractory
+      # read spikes from buffer and accumulate them, discounting
+      # for decay until end of refractory period
+      # the buffer is clear automatically
+      if with_refr_input:
+        refr_spikes_buffer += spikes * exp(-r * h / tau_m) * mV/pA
+      end
       r -= 1
     end
 
