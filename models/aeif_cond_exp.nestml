--- conflicted
+++ resolved
@@ -2,15 +2,8 @@
 aeif_cond_exp - Conductance based exponential integrate-and-fire neuron model
 #############################################################################
 
-<<<<<<< HEAD
-Description:
-aeif_cond_exp is the adaptive exponential integrate and fire neuron according
-to Brette and g_exrstner (2005).
-Synaptic conductances are modelled as alpha-functions.
-=======
 Description
 +++++++++++
->>>>>>> 588ec6b7
 
 aeif_cond_exp is the adaptive exponential integrate and fire neuron
 according to Brette and Gerstner (2005), with post-synaptic
@@ -127,10 +120,6 @@
       emit_spike()
     end
 
-<<<<<<< HEAD
-=======
-
->>>>>>> 588ec6b7
   end
 
 end