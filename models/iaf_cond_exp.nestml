--- conflicted
+++ resolved
@@ -37,17 +37,10 @@
     shape g_in = exp(-t/tau_syn_in) # inputs from the inh conductance
     shape g_ex = exp(-t/tau_syn_ex) # inputs from the exc conductance
 
-<<<<<<< HEAD
     inline I_syn_exc pA = convolve(g_ex, spikeExc) * ( V_m - E_ex )
     inline I_syn_inh pA = convolve(g_in, spikeInh) * ( V_m - E_in )
     inline I_leak pA = g_L * ( V_m - E_L )
-    V_m' = ( -I_leak - I_syn_exc - I_syn_inh + currents + I_e ) / C_m
-=======
-    function I_syn_exc pA = convolve(g_ex, spikeExc)  * ( V_m - E_ex )
-    function I_syn_inh pA = convolve(g_in, spikeInh)  * ( V_m - E_in )
-    function I_leak pA = g_L * ( V_m - E_L )
     V_m' = ( -I_leak - I_syn_exc - I_syn_inh + I_e + I_stim ) / C_m
->>>>>>> 57f7e102
   end
 
   parameters:
@@ -133,17 +126,10 @@
   equations:
     shape g_in' = -g_in/tau_synI
     shape g_ex' = -g_ex/tau_synE
-<<<<<<< HEAD
     inline I_syn_exc pA = convolve(g_ex, spikeExc) * ( V_m - E_ex )
     inline I_syn_inh pA = convolve(g_in, spikeInh) * ( V_m - E_in )
     inline I_leak pA = g_L * ( V_m - E_L )
-    V_m' = ( -I_leak - I_syn_exc - I_syn_inh + currents + I_e ) / C_m
-=======
-    function I_syn_exc pA = convolve(g_ex, spikeExc)  * ( V_m - E_ex )
-    function I_syn_inh pA = convolve(g_in, spikeInh)  * ( V_m - E_in )
-    function I_leak pA = g_L * ( V_m - E_L )
     V_m' = ( -I_leak - I_syn_exc - I_syn_inh + I_e + I_stim ) / C_m
->>>>>>> 57f7e102
   end
 
   parameters:
