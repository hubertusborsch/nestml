--- conflicted
+++ resolved
@@ -350,11 +350,6 @@
   end
 
   internals:
-<<<<<<< HEAD
-=======
-    PSCurrInit_E 1/ms = e / tau_syn_ex
-    PSCurrInit_I 1/ms = e / tau_syn_in
->>>>>>> 3f4df7a5
     refractory_counts integer = steps(t_ref)
   end
 
@@ -378,11 +373,6 @@
       emit_spike()
     end
 
-<<<<<<< HEAD
-=======
-    g_ex' += spikeExc * PSCurrInit_E
-    g_in' += spikeInh * PSCurrInit_I
->>>>>>> 3f4df7a5
   end
 
 end