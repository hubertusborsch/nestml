/* BeginDocumentation
Name: iaf_cond_exp_sfa_rr_implicit - Simple conductance based leaky integrate-and-fire
                            neuron model.

Description:
iaf_cond_exp_sfa_rr is an iaf_cond_exp_sfa_rr i.e. an implementation of a
spiking neuron using IAF dynamics with conductance-based synapses,
with additional spike-frequency adaptation and relative refractory
mechanisms as described in Dayan+Abbott, 2001, page 166.

As for the iaf_cond_exp_sfa_rr, Incoming spike events induce a post-synaptic
change  of  conductance  modelled  by an  exponential  function.  The
exponential function is  normalised such that an event  of weight 1.0
results in a peak current of 1 nS.

Outgoing spike events induce a change of the adaptation and relative
refractory conductances by q_sfa and q_rr, respectively.  Otherwise
these conductances decay exponentially with time constants tau_sfa
and tau_rr, respectively.

Sends: SpikeEvent

Receives: SpikeEvent, CurrentEvent, DataLoggingRequest


References:

Meffin, H., Burkitt, A. N., & Grayden, D. B. (2004). An analytical
model for the large, fluctuating synaptic conductance state typical of
neocortical neurons in vivo. J.  Comput. Neurosci., 16, 159-175.

Dayan, P. and Abbott, L. F. (2001). Theoretical Neuroscience, MIT Press (p166)

Author: Sven Schrader, Eilif Muller

SeeAlso: iaf_cond_exp_sfa_rr, aeif_cond_alpha, iaf_psc_delta, iaf_psc_exp,
iaf_cond_alpha
*/
neuron iaf_cond_exp_sfa_rr_neuron:

  state:
    r integer    # counts number of tick during the refractory period
  end

  initial_values:
    V_m mV = E_L # membrane potential
    g_sfa nS     # inputs from the sfa conductance
    g_rr nS      # inputs from the rr conductance
  end

  equations:
    shape g_in = exp(-t/tau_syn_in) # inputs from the inh conductance
    shape g_ex = exp(-t/tau_syn_ex) # inputs from the exc conductance

    g_sfa' = -g_sfa / tau_sfa
    g_rr' = -g_rr / tau_rr

    function I_syn_exc pA = convolve(g_ex, spikesExc) * ( V_m - E_ex )
    function I_syn_inh pA = convolve(g_in, spikesInh) * ( V_m - E_in )
    function I_L pA = g_L * ( V_m - E_L )
    function I_sfa pA = g_sfa * ( V_m - E_sfa )
    function I_rr pA = g_rr * ( V_m - E_rr )

    V_m' = ( -I_L + currents + I_e - I_syn_exc - I_syn_inh - I_sfa - I_rr ) / C_m
  end

  parameters:
    V_th mV = -57.0mV      # Threshold Potential in mV
    V_reset mV = -70.0mV   # Reset Potential in mV
    t_ref ms = 0.5ms       # Refractory period in ms
    g_L nS = 28.95nS       # Leak Conductance in nS
    C_m pF = 289.5pF       # Membrane Capacitance in pF
    E_ex mV = 0 mV         # Excitatory reversal Potential in mV
    E_in mV = -75.0mV      # Inhibitory reversal Potential in mV
    E_L mV = -70.0mV       # Leak reversal Potential (aka resting potential) in mV
    tau_syn_ex ms = 1.5ms  # Synaptic Time Constant Excitatory Synapse in ms
    tau_syn_in ms = 10.0ms # Synaptic Time Constant for Inhibitory Synapse in ms
    q_sfa nS = 14.48nS     # Outgoing spike activated quantal spike-frequency adaptation conductance increase
    q_rr nS = 3214.0nS     # Outgoing spike activated quantal relative refractory conductance increase.
    tau_sfa ms = 110.0ms   # Time constant of spike-frequency adaptation in ms.
    tau_rr ms = 1.97ms     # Time constant of the relative refractory mechanism.
    E_sfa mV = -70.0mV     # spike-frequency adaptation conductance reversal potential
    E_rr mV = -70.0mV      # relative refractory mechanism conductance reversal potential
    I_e pA = 0pA           # Constant Current
  end

  internals:
    RefractoryCounts integer = steps(t_ref) # refractory time in steps
  end

  input:
      spikesInh nS <- inhibitory spike
      spikesExc nS <- excitatory spike
      currents <- current
  end

  output: spike

  update:
    integrate_odes()
    if r != 0:  # neuron is absolute refractory
      r =  r - 1
      V_m = V_reset # clamp potential
    elif V_m >= V_th: # neuron is not absolute refractory
      r = RefractoryCounts
      V_m = V_reset # clamp potential
      g_sfa += q_sfa
      g_rr += q_rr
      emit_spike()
    end

  end

end

/* BeginDocumentation
Name: iaf_cond_exp_sfa_rr_implicit - Simple conductance based leaky integrate-and-fire
                            neuron model.

Description:
iaf_cond_exp_sfa_rr is an iaf_cond_exp_sfa_rr i.e. an implementation of a
spiking neuron using IAF dynamics with conductance-based synapses,
with additional spike-frequency adaptation and relative refractory
mechanisms as described in Dayan+Abbott, 2001, page 166.

As for the iaf_cond_exp_sfa_rr, Incoming spike events induce a post-synaptic
change  of  conductance  modelled  by an  exponential  function.  The
exponential function is  normalised such that an event  of weight 1.0
results in a peak current of 1 nS.

Outgoing spike events induce a change of the adaptation and relative
refractory conductances by q_sfa and q_rr, respectively.  Otherwise
these conductances decay exponentially with time constants tau_sfa
and tau_rr, respectively.

Sends: SpikeEvent

Receives: SpikeEvent, CurrentEvent, DataLoggingRequest


References:

Meffin, H., Burkitt, A. N., & Grayden, D. B. (2004). An analytical
model for the large, fluctuating synaptic conductance state typical of
neocortical neurons in vivo. J.  Comput. Neurosci., 16, 159-175.

Dayan, P. and Abbott, L. F. (2001). Theoretical Neuroscience, MIT Press (p166)

Author: Sven Schrader, Eilif Muller

SeeAlso: iaf_cond_exp_sfa_rr, aeif_cond_alpha, iaf_psc_delta, iaf_psc_exp,
iaf_cond_alpha
*/
neuron iaf_cond_exp_sfa_rr_implicit:

  initial_values:
    V_m mV = E_L      # membrane potential
    g_in nS  = 1nS    # inputs from the inh conductance
    g_ex nS  = 1nS    # inputs from the exc conductance
    g_sfa nS = 0nS    # inputs from the sfa conductance
    g_rr nS  = 0nS    # inputs from the rr conductance
  end

  state:
    r integer    # counts number of tick during the refractory period
  end

  equations:
    shape g_in' = -g_in/tau_syn_in
    shape g_ex' = -g_ex/tau_syn_ex

    g_sfa' = -g_sfa / tau_sfa
    g_rr' = -g_rr / tau_rr

    function I_syn_exc pA = convolve(g_ex, spikesExc) * ( V_m - E_ex )
    function I_syn_inh pA = convolve(g_in, spikesInh) * ( V_m - E_in )
    function I_L pA = g_L * ( V_m - E_L )
    function I_sfa pA = g_sfa * ( V_m - E_sfa )
    function I_rr pA = g_rr * ( V_m - E_rr )

    V_m' = ( -I_L + currents + I_e - I_syn_exc - I_syn_inh - I_sfa - I_rr ) / C_m
  end

  parameters:
    V_th mV = -57.0mV      # Threshold Potential in mV
    V_reset mV = -70.0mV   # Reset Potential in mV
    t_ref ms = 0.5ms       # Refractory period in ms
    g_L nS = 28.95nS       # Leak Conductance in nS
    C_m pF = 289.5pF       # Membrane Capacitance in pF
    E_ex mV = 0 mV         # Excitatory reversal Potential in mV
    E_in mV = -75.0mV      # Inhibitory reversal Potential in mV
    E_L mV = -70.0mV       # Leak reversal Potential (aka resting potential) in mV
    tau_syn_ex ms = 1.5ms  # Synaptic Time Constant Excitatory Synapse in ms
    tau_syn_in ms = 10.0ms # Synaptic Time Constant for Inhibitory Synapse in ms
    q_sfa nS = 14.48nS     # Outgoing spike activated quantal spike-frequency adaptation conductance increase
    q_rr nS = 3214.0nS     # Outgoing spike activated quantal relative refractory conductance increase.
    tau_sfa ms = 110.0ms   # Time constant of spike-frequency adaptation in ms.
    tau_rr ms = 1.97ms     # Time constant of the relative refractory mechanism.
    E_sfa mV = -70.0mV     # spike-frequency adaptation conductance reversal potential
    E_rr mV = -70.0mV      # relative refractory mechanism conductance reversal potential
    I_e pA = 0pA           # Constant Current
  end

  internals:
    RefractoryCounts integer = steps(t_ref) # refractory time in steps
  end

  input:
      spikesInh nS <- inhibitory spike
      spikesExc nS <- excitatory spike
      currents <- current
  end

  output: spike

  update:
    integrate_odes()
    if r != 0:  # neuron is absolute refractory
      r =  r - 1
      V_m = V_reset # clamp potential
    elif V_m >= V_th: # neuron is not absolute refractory
      r = RefractoryCounts
      V_m = V_reset # clamp potential
      g_sfa += q_sfa
      g_rr += q_rr
      emit_spike()
    end

<<<<<<< HEAD
=======
    g_ex += spikesExc
    g_in += spikesInh
>>>>>>> 3f4df7a5
  end

end<|MERGE_RESOLUTION|>--- conflicted
+++ resolved
@@ -226,11 +226,6 @@
       emit_spike()
     end
 
-<<<<<<< HEAD
-=======
-    g_ex += spikesExc
-    g_in += spikesInh
->>>>>>> 3f4df7a5
   end
 
 end