--- conflicted
+++ resolved
@@ -96,25 +96,20 @@
   equations:
     shape I_shape_in = exp(-1/tau_syn_in*t)
     shape I_shape_ex = exp(-1/tau_syn_ex*t)
-<<<<<<< HEAD
-    inline I_syn pA = (convolve(I_shape_in, in_spikes) + convolve(I_shape_ex, ex_spikes) + I_e + currents)
-    V_m' = -1/tau_m * V_m + 1/C_m * I_syn
-=======
-    function I_syn pA = convolve(I_shape_in, in_spikes) + convolve(I_shape_ex, ex_spikes)
+    inline I_syn pA = convolve(I_shape_in, in_spikes) - convolve(I_shape_ex, ex_spikes)
     V_m' = -V_m / tau_m + (I_syn + I_e + I_stim) / C_m
->>>>>>> 57f7e102
   end
 
   parameters:
-    C_m  pF = 250 pF     # Capacity of the membrane
-    tau_m  ms = 10 ms    # Membrane time constant.
+    C_m  pF = 250 pF      # Capacity of the membrane
+    tau_m  ms = 10 ms     # Membrane time constant.
     tau_syn_in ms = 2 ms  # Time constant of synaptic current.
     tau_syn_ex ms = 2 ms  # Time constant of synaptic current.
     t_ref_abs ms = 2 ms   # absolute refractory period.
     # total refractory period
     t_ref_tot   ms = 2 ms     [[t_ref_tot >= t_ref_abs]] # if t_ref_abs == t_ref_tot iaf_tum_2000 equivalent to iaf_psc_exp
-    E_L     mV = -70 mV  # Resting potential.
-    V_reset mV = -70.0 mV - E_L # Reset value of the membrane potential
+    E_L     mV = -70 mV   # Resting potential.
+    V_reset mV = -70 mV - E_L # Reset value of the membrane potential
                                      # RELATIVE TO RESTING POTENTIAL(!).
                                      # I.e. the real threshold is (V_reset + E_L).
     V_th mV = -55.0 mV - E_L # Threshold, RELATIVE TO RESTING POTENTIAL(!).
