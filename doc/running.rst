--- conflicted
+++ resolved
@@ -122,40 +122,23 @@
 
 Running NESTML with custom templates
 ~~~~~~~~~~~~~~~~~~~~~~~~~~~~~~~~~~~~
-<<<<<<< HEAD
-NESTML generates model-specific C++ code for the NEST simulator using a set of Jinja templates. By default, NESTML uses the templates in the directory ``pynestml/codegeneration/resources_nest/point_neuron``. For more information on code generation using templates, see :ref:`Section 3.1: AST Transformations and Code Generation`.
-=======
 NESTML generates model-specific C++ code for the NEST simulator using a set of Jinja templates. By default, NESTML uses the templates in the directory `pynestml/codegeneration/resources_nest/point_neuron <https://github.com/nest/nestml/tree/master/pynestml/codegeneration/resources_nest/point_neuron>`__. For more information on code generation using templates, see :ref:`Section 3.1: AST Transformations and Code Generation`.
->>>>>>> a1bcb9f7
 
 The default directory can be changed through ``--codegen_opts`` by providing a path to the custom templates as an option in a JSON file.
 
 .. code-block:: bash
-<<<<<<< HEAD
-=======
 
->>>>>>> a1bcb9f7
    nestml --input_path models/iaf_psc_exp.nestml --codegen_opts /home/nest/work/codegen_options.json
 
 An example ``codegen_options.json`` file is as follows:
 
 .. code-block:: json
-<<<<<<< HEAD
-=======
 
->>>>>>> a1bcb9f7
    {
         "templates":
         {
             "path": "/home/nest/work/custom_templates",
-<<<<<<< HEAD
-            "model_templates": {
-                "neuron": ["NeuronClass.cpp.jinja2", "NeuronHeader.h.jinja2"],
-                "synapse": ["SynapseHeader.h.jinja2"]
-            },
-=======
             "model_templates": ["NeuronClass.cpp.jinja2", "NeuronHeader.h.jinja2"],
->>>>>>> a1bcb9f7
             "module_templates": ["setup/CMakeLists.txt.jinja2",
                                  "setup/ModuleHeader.h.jinja2","setup/ModuleClass.cpp.jinja2"]
         }
@@ -163,43 +146,24 @@
 
 The ``templates`` option in the JSON file contains information on the custom jinja templates to be used for code generation.
 * The ``path`` option indicates the root directory of the custom jinja templates.
-<<<<<<< HEAD
-* The ``model_templates`` option indicates a list of the jinja templates or a relative path to a directory containing the neuron and synapse model templates.
-The neuron model templates are provided using the ``neuron`` sub-option and synapse templates using the ``synapse`` sub-option.
-=======
 * The ``model_templates`` option indicates the names of the jinja templates for neuron model(s) or relative path to a directory containing the neuron model(s) templates.
->>>>>>> a1bcb9f7
 * The ``module_templates`` option indicates the names or relative path to a directory containing the jinja templates used to build a NEST extension module.
 
 The ``codegen_opts`` can also be passed to the PyNESTML function ``to_nest`` as follows:
 
 .. code-block:: python
-<<<<<<< HEAD
-   from pynestml.frontend.pynestml_frontend import to_nest
-=======
 
    from pynestml.frontend.pynestml_frontend import to_nest
 
->>>>>>> a1bcb9f7
    options = {
         "templates":
         {
             "path": "/home/nest/work/custom_templates",
-<<<<<<< HEAD
-            "model_templates": {
-                "neuron": ['NeuronClass.cpp.jinja2', 'NeuronHeader.h.jinja2'],
-                "synapse": ['SynapseHeader.h.jinja2']
-            },
-            "module_templates": ["setup"]
-        }
-   }
-=======
             "model_templates": ["NeuronClass.cpp.jinja2", "NeuronHeader.h.jinja2"]
             "module_templates": ["setup"]
         }
    }
 
->>>>>>> a1bcb9f7
    to_nest(input_path, target_path, logging_level, module_name, store_log, dev, options)
 
 Running in NEST 2.* compatibility mode
@@ -215,14 +179,12 @@
        "templates": {
            "path": os.path.join(os.path.dirname(__file__), os.pardir, os.pardir, 'pynestml', 'codegeneration',
                                 'resources_nest', 'point_neuron_nest2'),
-<<<<<<< HEAD
-           "model_templates": {
-                    "neuron": ['NeuronClass.cpp.jinja2', 'NeuronHeader.h.jinja2'],
-                    "synapse":  ['SynapseHeader.h.jinja2']
-           },
-=======
            "model_templates": ['NeuronClass.cpp.jinja2', 'NeuronHeader.h.jinja2'],
->>>>>>> a1bcb9f7
+           "module_templates": ['setup/CMakeLists.txt.jinja2', 'setup/SLI_Init.sli.jinja2',
+                                'setup/ModuleHeader.h.jinja2', 'setup/ModuleClass.cpp.jinja2']
+   }}
+
+The templates are in the directory `pynestml/codegeneration/resources_nest/point_neuron_nest2 <https://github.com/nest/nestml/tree/master/pynestml/codegeneration/resources_nest/point_neuron_nest2>`__.
            "module_templates": ['setup/CMakeLists.txt.jinja2', 'setup/SLI_Init.sli.jinja2',
                                 'setup/ModuleHeader.h.jinja2', 'setup/ModuleClass.cpp.jinja2']
    }}
