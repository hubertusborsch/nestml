#
# PyNestMLFrontendTest.py
#
# This file is part of NEST.
#
# Copyright (C) 2004 The NEST Initiative
#
# NEST is free software: you can redistribute it and/or modify
# it under the terms of the GNU General Public License as published by
# the Free Software Foundation, either version 2 of the License, or
# (at your option) any later version.
#
# NEST is distributed in the hope that it will be useful,
# but WITHOUT ANY WARRANTY; without even the implied warranty of
# MERCHANTABILITY or FITNESS FOR A PARTICULAR PURPOSE.  See the
# GNU General Public License for more details.
#
# You should have received a copy of the GNU General Public License
# along with NEST.  If not, see <http://www.gnu.org/licenses/>.
import unittest
import os
from pynestml.frontend.PyNestMLFrontend import main


class PyNestMLFrontendTest(unittest.TestCase):
    """
    Tests if the frontend works as intended and is able to process handed over arguments.
    """

    def test(self):
        path = str(os.path.realpath(os.path.join(os.path.dirname(__file__),os.path.join('..', 'models'))))
        params = list()
        params.append('-path')
        params.append(path)
        #params.append('-dry')
        params.append('-logging_level')
<<<<<<< HEAD
        params.append('INFO')
=======
        params.append('NO')
>>>>>>> 6a20996a
        params.append('-target')
        params.append('target/models')
        #params.append('-store_log')
        params.append('-dev')
        main(params)


if __name__ == '__main__':
    unittest.main()<|MERGE_RESOLUTION|>--- conflicted
+++ resolved
@@ -34,14 +34,10 @@
         params.append(path)
         #params.append('-dry')
         params.append('-logging_level')
-<<<<<<< HEAD
-        params.append('INFO')
-=======
         params.append('NO')
->>>>>>> 6a20996a
         params.append('-target')
         params.append('target/models')
-        #params.append('-store_log')
+        params.append('-store_log')
         params.append('-dev')
         main(params)
 
