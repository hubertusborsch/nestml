#
# PyNestMLFrontendTest.py
#
# This file is part of NEST.
#
# Copyright (C) 2004 The NEST Initiative
#
# NEST is free software: you can redistribute it and/or modify
# it under the terms of the GNU General Public License as published by
# the Free Software Foundation, either version 2 of the License, or
# (at your option) any later version.
#
# NEST is distributed in the hope that it will be useful,
# but WITHOUT ANY WARRANTY; without even the implied warranty of
# MERCHANTABILITY or FITNESS FOR A PARTICULAR PURPOSE.  See the
# GNU General Public License for more details.
#
# You should have received a copy of the GNU General Public License
# along with NEST.  If not, see <http://www.gnu.org/licenses/>.
import os
import unittest

from pynestml.frontend.PyNestMLFrontend import main


class PyNestMLFrontendTest(unittest.TestCase):
    """
    Tests if the frontend works as intended and is able to process handed over arguments.
    """

<<<<<<< HEAD
    def test(self):
        path = str(os.path.realpath(os.path.join(os.path.dirname(__file__), os.path.join('..', 'models'))))
=======
    def test_codegeneration_for_all_models(self):
        path = str(os.path.realpath(os.path.join(os.path.dirname(__file__),os.path.join('..', 'models'))))
>>>>>>> 1c3b9f54
        params = list()
        params.append('-path')
        params.append(path)
        # params.append('-dry')
        params.append('-logging_level')
        params.append('NO')
        params.append('-target')
        params.append('target/models')
        params.append('-store_log')
        params.append('-dev')
        #try:
        main(params)
        self.assertTrue(True)  # the goal is to reach this point without exceptions
        #except Exception:
        #    self.assertTrue(False)


if __name__ == '__main__':
    unittest.main()<|MERGE_RESOLUTION|>--- conflicted
+++ resolved
@@ -28,13 +28,8 @@
     Tests if the frontend works as intended and is able to process handed over arguments.
     """
 
-<<<<<<< HEAD
-    def test(self):
+    def test_codegeneration_for_all_models(self):
         path = str(os.path.realpath(os.path.join(os.path.dirname(__file__), os.path.join('..', 'models'))))
-=======
-    def test_codegeneration_for_all_models(self):
-        path = str(os.path.realpath(os.path.join(os.path.dirname(__file__),os.path.join('..', 'models'))))
->>>>>>> 1c3b9f54
         params = list()
         params.append('-path')
         params.append(path)
@@ -45,10 +40,10 @@
         params.append('target/models')
         params.append('-store_log')
         params.append('-dev')
-        #try:
+        # try:
         main(params)
         self.assertTrue(True)  # the goal is to reach this point without exceptions
-        #except Exception:
+        # except Exception:
         #    self.assertTrue(False)
 
 
