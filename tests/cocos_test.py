#
# cocos_test.py
#
# This file is part of NEST.
#
# Copyright (C) 2004 The NEST Initiative
#
# NEST is free software: you can redistribute it and/or modify
# it under the terms of the GNU General Public License as published by
# the Free Software Foundation, either version 2 of the License, or
# (at your option) any later version.
#
# NEST is distributed in the hope that it will be useful,
# but WITHOUT ANY WARRANTY; without even the implied warranty of
# MERCHANTABILITY or FITNESS FOR A PARTICULAR PURPOSE.  See the
# GNU General Public License for more details.
#
# You should have received a copy of the GNU General Public License
# along with NEST.  If not, see <http://www.gnu.org/licenses/>.

from __future__ import print_function

import os
import unittest

from pynestml.meta_model.ast_source_location import ASTSourceLocation
from pynestml.symbol_table.symbol_table import SymbolTable
from pynestml.symbols.predefined_functions import PredefinedFunctions
from pynestml.symbols.predefined_types import PredefinedTypes
from pynestml.symbols.predefined_units import PredefinedUnits
from pynestml.symbols.predefined_variables import PredefinedVariables
from pynestml.utils.logger import LoggingLevel, Logger
from pynestml.utils.model_parser import ModelParser


class CoCosTest(unittest.TestCase):

    def setUp(self):
        Logger.init_logger(LoggingLevel.INFO)
        SymbolTable.initialize_symbol_table(ASTSourceLocation(start_line=0, start_column=0, end_line=0, end_column=0))
        PredefinedUnits.register_units()
        PredefinedTypes.register_types()
        PredefinedVariables.register_variables()
        PredefinedFunctions.register_functions()

    def test_invalid_element_defined_after_usage(self):
        model = ModelParser.parse_model(
            os.path.join(os.path.realpath(os.path.join(os.path.dirname(__file__), 'invalid')),
                         'CoCoVariableDefinedAfterUsage.nestml'))
        self.assertEqual(len(
            Logger.get_all_messages_of_level_and_or_astnode(model.get_neuron_list()[0], LoggingLevel.ERROR)), 2)

    def test_valid_element_defined_after_usage(self):
        Logger.set_logging_level(LoggingLevel.INFO)
        model = ModelParser.parse_model(
            os.path.join(os.path.realpath(os.path.join(os.path.dirname(__file__), 'valid')),
                         'CoCoVariableDefinedAfterUsage.nestml'))
        self.assertEqual(len(
            Logger.get_all_messages_of_level_and_or_astnode(model.get_neuron_list()[0], LoggingLevel.ERROR)), 0)

    def test_invalid_element_in_same_line(self):
        Logger.set_logging_level(LoggingLevel.INFO)
        model = ModelParser.parse_model(
            os.path.join(os.path.realpath(os.path.join(os.path.dirname(__file__), 'invalid')),
                         'CoCoElementInSameLine.nestml'))
        self.assertEqual(len(
            Logger.get_all_messages_of_level_and_or_astnode(model.get_neuron_list()[0], LoggingLevel.ERROR)), 1)

    def test_valid_element_in_same_line(self):
        Logger.set_logging_level(LoggingLevel.INFO)
        model = ModelParser.parse_model(
            os.path.join(os.path.realpath(os.path.join(os.path.dirname(__file__), 'valid')),
                         'CoCoElementInSameLine.nestml'))
        self.assertEqual(len(
            Logger.get_all_messages_of_level_and_or_astnode(model.get_neuron_list()[0], LoggingLevel.ERROR)), 0)

    def test_invalid_element_not_defined_in_scope(self):
        Logger.set_logging_level(LoggingLevel.INFO)
        model = ModelParser.parse_model(
            os.path.join(os.path.realpath(os.path.join(os.path.dirname(__file__), 'invalid')),
                         'CoCoVariableNotDefined.nestml'))
        self.assertEqual(len(Logger.get_all_messages_of_level_and_or_astnode(model.get_neuron_list()[0],
                                                                            LoggingLevel.ERROR)), 4)

    def test_valid_element_not_defined_in_scope(self):
        Logger.set_logging_level(LoggingLevel.INFO)
        model = ModelParser.parse_model(
            os.path.join(os.path.realpath(os.path.join(os.path.dirname(__file__), 'valid')),
                         'CoCoVariableNotDefined.nestml'))
        self.assertEqual(
            len(Logger.get_all_messages_of_level_and_or_astnode(model.get_neuron_list()[0], LoggingLevel.ERROR)),
            0)

    def test_variable_with_same_name_as_unit(self):
        Logger.set_logging_level(LoggingLevel.NO)
        model = ModelParser.parse_model(
            os.path.join(os.path.realpath(os.path.join(os.path.dirname(__file__), 'valid')),
                         'CoCoVariableWithSameNameAsUnit.nestml'))
        self.assertEqual(
            len(Logger.get_all_messages_of_level_and_or_neuron(model.get_neuron_list()[0], LoggingLevel.WARNING)),
            1)

    def test_invalid_variable_redeclaration(self):
        Logger.set_logging_level(LoggingLevel.INFO)
        model = ModelParser.parse_model(
            os.path.join(os.path.realpath(os.path.join(os.path.dirname(__file__), 'invalid')),
                         'CoCoVariableRedeclared.nestml'))
        self.assertEqual(len(
<<<<<<< HEAD
            Logger.get_all_messages_of_level_and_or_astnode(model.get_neuron_list()[0], LoggingLevel.ERROR)), 2)
=======
            Logger.get_all_messages_of_level_and_or_neuron(model.get_neuron_list()[0], LoggingLevel.ERROR)), 1)
>>>>>>> a41eb318

    def test_valid_variable_redeclaration(self):
        Logger.set_logging_level(LoggingLevel.INFO)
        model = ModelParser.parse_model(
            os.path.join(os.path.realpath(os.path.join(os.path.dirname(__file__), 'valid')),
                         'CoCoVariableRedeclared.nestml'))
        self.assertEqual(len(
            Logger.get_all_messages_of_level_and_or_astnode(model.get_neuron_list()[0], LoggingLevel.ERROR)), 0)

    def test_invalid_each_block_unique(self):
        Logger.set_logging_level(LoggingLevel.INFO)
        model = ModelParser.parse_model(
            os.path.join(os.path.realpath(os.path.join(os.path.dirname(__file__), 'invalid')),
                         'CoCoEachBlockUnique.nestml'))
        self.assertEqual(len(
            Logger.get_all_messages_of_level_and_or_astnode(model.get_neuron_list()[0], LoggingLevel.ERROR)), 2)

    def test_valid_each_block_unique(self):
        Logger.set_logging_level(LoggingLevel.INFO)
        model = ModelParser.parse_model(
            os.path.join(os.path.realpath(os.path.join(os.path.dirname(__file__), 'valid')),
                         'CoCoEachBlockUnique.nestml'))
        self.assertEqual(len(
            Logger.get_all_messages_of_level_and_or_astnode(model.get_neuron_list()[0], LoggingLevel.ERROR)), 0)

    def test_invalid_function_unique_and_defined(self):
        Logger.set_logging_level(LoggingLevel.INFO)
        model = ModelParser.parse_model(
            os.path.join(os.path.realpath(os.path.join(os.path.dirname(__file__), 'invalid')),
                         'CoCoFunctionNotUnique.nestml'))
        self.assertEqual(
            len(Logger.get_all_messages_of_level_and_or_astnode(model.get_neuron_list()[0], LoggingLevel.ERROR)), 4)

    def test_valid_function_unique_and_defined(self):
        Logger.set_logging_level(LoggingLevel.INFO)
        model = ModelParser.parse_model(
            os.path.join(os.path.realpath(os.path.join(os.path.dirname(__file__), 'valid')),
                         'CoCoFunctionNotUnique.nestml'))
        self.assertEqual(
            len(Logger.get_all_messages_of_level_and_or_astnode(model.get_neuron_list()[0], LoggingLevel.ERROR)), 0)

    def test_invalid_functions_have_rhs(self):
        Logger.set_logging_level(LoggingLevel.INFO)
        model = ModelParser.parse_model(
            os.path.join(os.path.realpath(os.path.join(os.path.dirname(__file__), 'invalid')),
                         'CoCoFunctionHasNoRhs.nestml'))
        self.assertEqual(len(
            Logger.get_all_messages_of_level_and_or_astnode(model.get_neuron_list()[0], LoggingLevel.ERROR)), 1)

    def test_valid_functions_have_rhs(self):
        Logger.set_logging_level(LoggingLevel.INFO)
        model = ModelParser.parse_model(
            os.path.join(os.path.realpath(os.path.join(os.path.dirname(__file__), 'valid')),
                         'CoCoFunctionHasNoRhs.nestml'))
        self.assertEqual(len(
            Logger.get_all_messages_of_level_and_or_astnode(model.get_neuron_list()[0], LoggingLevel.ERROR)), 0)

    def test_invalid_function_has_several_lhs(self):
        Logger.set_logging_level(LoggingLevel.INFO)
        model = ModelParser.parse_model(
            os.path.join(os.path.realpath(os.path.join(os.path.dirname(__file__), 'invalid')),
                         'CoCoFunctionWithSeveralLhs.nestml'))
        self.assertEqual(len(
            Logger.get_all_messages_of_level_and_or_astnode(model.get_neuron_list()[0], LoggingLevel.ERROR)), 1)

    def test_valid_function_has_several_lhs(self):
        Logger.set_logging_level(LoggingLevel.INFO)
        model = ModelParser.parse_model(
            os.path.join(os.path.realpath(os.path.join(os.path.dirname(__file__), 'valid')),
                         'CoCoFunctionWithSeveralLhs.nestml'))
        self.assertEqual(len(
            Logger.get_all_messages_of_level_and_or_astnode(model.get_neuron_list()[0], LoggingLevel.ERROR)), 0)

    def test_invalid_no_values_assigned_to_buffers(self):
        Logger.set_logging_level(LoggingLevel.INFO)
        model = ModelParser.parse_model(
            os.path.join(os.path.realpath(os.path.join(os.path.dirname(__file__), 'invalid')),
                         'CoCoValueAssignedToBuffer.nestml'))
        self.assertEqual(len(
            Logger.get_all_messages_of_level_and_or_astnode(model.get_neuron_list()[0], LoggingLevel.ERROR)), 2)

    def test_valid_no_values_assigned_to_buffers(self):
        Logger.set_logging_level(LoggingLevel.INFO)
        model = ModelParser.parse_model(
            os.path.join(os.path.realpath(os.path.join(os.path.dirname(__file__), 'valid')),
                         'CoCoValueAssignedToBuffer.nestml'))
        self.assertEqual(len(
            Logger.get_all_messages_of_level_and_or_astnode(model.get_neuron_list()[0], LoggingLevel.ERROR)), 0)

    def test_invalid_order_of_equations_correct(self):
        Logger.set_logging_level(LoggingLevel.INFO)
        model = ModelParser.parse_model(
            os.path.join(os.path.realpath(os.path.join(os.path.dirname(__file__), 'invalid')),
                         'CoCoNoOrderOfEquations.nestml'))
        self.assertEqual(len(
<<<<<<< HEAD
            Logger.get_all_messages_of_level_and_or_astnode(model.get_neuron_list()[0], LoggingLevel.ERROR)), 1)
=======
            Logger.get_all_messages_of_level_and_or_neuron(model.get_neuron_list()[0], LoggingLevel.ERROR)), 2)
>>>>>>> a41eb318

    def test_valid_order_of_equations_correct(self):
        Logger.set_logging_level(LoggingLevel.INFO)
        model = ModelParser.parse_model(
            os.path.join(os.path.realpath(os.path.join(os.path.dirname(__file__), 'valid')),
                         'CoCoNoOrderOfEquations.nestml'))
        self.assertEqual(len(
            Logger.get_all_messages_of_level_and_or_astnode(model.get_neuron_list()[0], LoggingLevel.ERROR)), 0)

    def test_invalid_numerator_of_unit_one(self):
        Logger.set_logging_level(LoggingLevel.INFO)
        model = ModelParser.parse_model(
            os.path.join(os.path.realpath(os.path.join(os.path.dirname(__file__), 'invalid')),
                         'CoCoUnitNumeratorNotOne.nestml'))
<<<<<<< HEAD
        self.assertEqual(len(Logger.get_all_messages_of_level_and_or_astnode(model.get_neuron_list()[0],
                                                                            LoggingLevel.ERROR)), 2)
=======
        self.assertEqual(len(Logger.get_all_messages_of_level_and_or_neuron(model.get_neuron_list()[0],
                                                                            LoggingLevel.ERROR)), 1)
>>>>>>> a41eb318

    def test_valid_numerator_of_unit_one(self):
        Logger.set_logging_level(LoggingLevel.INFO)
        model = ModelParser.parse_model(
            os.path.join(os.path.realpath(os.path.join(os.path.dirname(__file__), 'valid')),
                         'CoCoUnitNumeratorNotOne.nestml'))
        self.assertEqual(len(
            Logger.get_all_messages_of_level_and_or_astnode(model.get_neuron_list()[0], LoggingLevel.ERROR)), 0)

    def test_invalid_names_of_neurons_unique(self):
        Logger.init_logger(LoggingLevel.INFO)
        ModelParser.parse_model(
            os.path.join(os.path.realpath(os.path.join(os.path.dirname(__file__), 'invalid')),
                         'CoCoMultipleNeuronsWithEqualName.nestml'))
        self.assertEqual(len(Logger.get_all_messages_of_level_and_or_astnode(None, LoggingLevel.ERROR)), 1)

    def test_valid_names_of_neurons_unique(self):
        Logger.init_logger(LoggingLevel.INFO)
        ModelParser.parse_model(
            os.path.join(os.path.realpath(os.path.join(os.path.dirname(__file__), 'valid')),
                         'CoCoMultipleNeuronsWithEqualName.nestml'))
        self.assertEqual(len(Logger.get_all_messages_of_level_and_or_astnode(None, LoggingLevel.ERROR)), 0)

    def test_invalid_no_nest_collision(self):
        Logger.set_logging_level(LoggingLevel.INFO)
        model = ModelParser.parse_model(
            os.path.join(os.path.realpath(os.path.join(os.path.dirname(__file__), 'invalid')),
                         'CoCoNestNamespaceCollision.nestml'))
        self.assertEqual(len(
            Logger.get_all_messages_of_level_and_or_astnode(model.get_neuron_list()[0], LoggingLevel.ERROR)), 1)

    def test_valid_no_nest_collision(self):
        Logger.set_logging_level(LoggingLevel.INFO)
        model = ModelParser.parse_model(
            os.path.join(os.path.realpath(os.path.join(os.path.dirname(__file__), 'valid')),
                         'CoCoNestNamespaceCollision.nestml'))
        self.assertEqual(len(
            Logger.get_all_messages_of_level_and_or_astnode(model.get_neuron_list()[0], LoggingLevel.ERROR)), 0)

    def test_invalid_redundant_buffer_keywords_detected(self):
        Logger.set_logging_level(LoggingLevel.INFO)
        model = ModelParser.parse_model(
            os.path.join(os.path.realpath(os.path.join(os.path.dirname(__file__), 'invalid')),
                         'CoCoBufferWithRedundantTypes.nestml'))
        self.assertEqual(len(
            Logger.get_all_messages_of_level_and_or_astnode(model.get_neuron_list()[0], LoggingLevel.ERROR)), 1)

    def test_valid_redundant_buffer_keywords_detected(self):
        Logger.set_logging_level(LoggingLevel.INFO)
        model = ModelParser.parse_model(
            os.path.join(os.path.realpath(os.path.join(os.path.dirname(__file__), 'valid')),
                         'CoCoBufferWithRedundantTypes.nestml'))
        self.assertEqual(len(
            Logger.get_all_messages_of_level_and_or_astnode(model.get_neuron_list()[0], LoggingLevel.ERROR)), 0)

    def test_invalid_parameters_assigned_only_in_parameters_block(self):
        Logger.set_logging_level(LoggingLevel.INFO)
        model = ModelParser.parse_model(
            os.path.join(os.path.realpath(os.path.join(os.path.dirname(__file__), 'invalid')),
                         'CoCoParameterAssignedOutsideBlock.nestml'))
        self.assertEqual(len(
            Logger.get_all_messages_of_level_and_or_astnode(model.get_neuron_list()[0], LoggingLevel.ERROR)), 1)

    def test_valid_parameters_assigned_only_in_parameters_block(self):
        Logger.set_logging_level(LoggingLevel.INFO)
        model = ModelParser.parse_model(
            os.path.join(os.path.realpath(os.path.join(os.path.dirname(__file__), 'valid')),
                         'CoCoParameterAssignedOutsideBlock.nestml'))
        self.assertEqual(len(
            Logger.get_all_messages_of_level_and_or_astnode(model.get_neuron_list()[0], LoggingLevel.ERROR)), 0)

    def test_invalid_current_buffers_not_specified_with_keywords(self):
        Logger.set_logging_level(LoggingLevel.INFO)
        model = ModelParser.parse_model(
            os.path.join(os.path.realpath(os.path.join(os.path.dirname(__file__), 'invalid')),
                         'CoCoCurrentBufferTypeSpecified.nestml'))
        self.assertEqual(len(
            Logger.get_all_messages_of_level_and_or_astnode(model.get_neuron_list()[0], LoggingLevel.ERROR)), 1)

    def test_valid_current_buffers_not_specified(self):
        Logger.set_logging_level(LoggingLevel.INFO)
        model = ModelParser.parse_model(
            os.path.join(os.path.realpath(os.path.join(os.path.dirname(__file__), 'valid')),
                         'CoCoCurrentBufferTypeSpecified.nestml'))
        self.assertEqual(len(
            Logger.get_all_messages_of_level_and_or_astnode(model.get_neuron_list()[0], LoggingLevel.ERROR)), 0)

    def test_invalid_spike_buffer_without_datatype(self):
        Logger.set_logging_level(LoggingLevel.INFO)
        model = ModelParser.parse_model(
            os.path.join(os.path.realpath(os.path.join(os.path.dirname(__file__), 'invalid')),
                         'CoCoSpikeBufferWithoutType.nestml'))
        self.assertEqual(len(
            Logger.get_all_messages_of_level_and_or_astnode(model.get_neuron_list()[0], LoggingLevel.ERROR)), 1)

    def test_valid_spike_buffer_without_datatype(self):
        Logger.set_logging_level(LoggingLevel.INFO)
        model = ModelParser.parse_model(
            os.path.join(os.path.realpath(os.path.join(os.path.dirname(__file__), 'valid')),
                         'CoCoSpikeBufferWithoutType.nestml'))
        self.assertEqual(len(
            Logger.get_all_messages_of_level_and_or_astnode(model.get_neuron_list()[0], LoggingLevel.ERROR)), 0)

    def test_invalid_function_with_wrong_arg_number_detected(self):
        Logger.set_logging_level(LoggingLevel.INFO)
        model = ModelParser.parse_model(
            os.path.join(os.path.realpath(os.path.join(os.path.dirname(__file__), 'invalid')),
                         'CoCoFunctionCallNotConsistentWrongArgNumber.nestml'))
        self.assertEqual(len(
            Logger.get_all_messages_of_level_and_or_astnode(model.get_neuron_list()[0], LoggingLevel.ERROR)), 1)

    def test_valid_function_with_wrong_arg_number_detected(self):
        Logger.set_logging_level(LoggingLevel.INFO)
        model = ModelParser.parse_model(
            os.path.join(os.path.realpath(os.path.join(os.path.dirname(__file__), 'valid')),
                         'CoCoFunctionCallNotConsistentWrongArgNumber.nestml'))
        self.assertEqual(len(
            Logger.get_all_messages_of_level_and_or_astnode(model.get_neuron_list()[0], LoggingLevel.ERROR)), 0)

    def test_invalid_init_values_have_rhs_and_ode(self):
        Logger.set_logging_level(LoggingLevel.INFO)
        model = ModelParser.parse_model(
            os.path.join(os.path.realpath(os.path.join(os.path.dirname(__file__), 'invalid')),
                         'CoCoInitValuesWithoutOde.nestml'))
        self.assertEqual(len(
<<<<<<< HEAD
            Logger.get_all_messages_of_level_and_or_astnode(model.get_neuron_list()[0], LoggingLevel.ERROR)), 3)
=======
            Logger.get_all_messages_of_level_and_or_neuron(model.get_neuron_list()[0], LoggingLevel.WARNING)), 3)
>>>>>>> a41eb318

    def test_valid_init_values_have_rhs_and_ode(self):
        Logger.set_logging_level(LoggingLevel.INFO)
        model = ModelParser.parse_model(
            os.path.join(os.path.realpath(os.path.join(os.path.dirname(__file__), 'valid')),
                         'CoCoInitValuesWithoutOde.nestml'))
        self.assertEqual(len(
<<<<<<< HEAD
            Logger.get_all_messages_of_level_and_or_astnode(model.get_neuron_list()[0], LoggingLevel.ERROR)), 0)
=======
            Logger.get_all_messages_of_level_and_or_neuron(model.get_neuron_list()[0], LoggingLevel.WARNING)), 0)
>>>>>>> a41eb318

    def test_invalid_incorrect_return_stmt_detected(self):
        Logger.set_logging_level(LoggingLevel.INFO)
        model = ModelParser.parse_model(
            os.path.join(os.path.realpath(os.path.join(os.path.dirname(__file__), 'invalid')),
                         'CoCoIncorrectReturnStatement.nestml'))
        self.assertEqual(len(
            Logger.get_all_messages_of_level_and_or_astnode(model.get_neuron_list()[0], LoggingLevel.ERROR)), 4)

    def test_valid_incorrect_return_stmt_detected(self):
        Logger.set_logging_level(LoggingLevel.INFO)
        model = ModelParser.parse_model(
            os.path.join(os.path.realpath(os.path.join(os.path.dirname(__file__), 'valid')),
                         'CoCoIncorrectReturnStatement.nestml'))
        self.assertEqual(len(
            Logger.get_all_messages_of_level_and_or_astnode(model.get_neuron_list()[0], LoggingLevel.ERROR)), 0)

    def test_invalid_ode_vars_outside_init_block_detected(self):
        Logger.set_logging_level(LoggingLevel.INFO)
        model = ModelParser.parse_model(
            os.path.join(os.path.realpath(os.path.join(os.path.dirname(__file__), 'invalid')),
                         'CoCoOdeVarNotInInitialValues.nestml'))
        self.assertEqual(len(
            Logger.get_all_messages_of_level_and_or_astnode(model.get_neuron_list()[0], LoggingLevel.ERROR)), 1)

    def test_valid_ode_vars_outside_init_block_detected(self):
        Logger.set_logging_level(LoggingLevel.INFO)
        model = ModelParser.parse_model(
            os.path.join(os.path.realpath(os.path.join(os.path.dirname(__file__), 'valid')),
                         'CoCoOdeVarNotInInitialValues.nestml'))
        self.assertEqual(len(
            Logger.get_all_messages_of_level_and_or_astnode(model.get_neuron_list()[0], LoggingLevel.ERROR)), 0)

    def test_invalid_convolve_correctly_defined(self):
        Logger.set_logging_level(LoggingLevel.INFO)
        model = ModelParser.parse_model(
            os.path.join(os.path.realpath(os.path.join(os.path.dirname(__file__), 'invalid')),
                         'CoCoConvolveNotCorrectlyProvided.nestml'))
<<<<<<< HEAD
        self.assertEqual(len(Logger.get_all_messages_of_level_and_or_astnode(model.get_neuron_list()[0],
                                                                            LoggingLevel.ERROR)), 3)
=======
        self.assertEqual(len(Logger.get_all_messages_of_level_and_or_neuron(model.get_neuron_list()[0],
                                                                            LoggingLevel.ERROR)), 4)
>>>>>>> a41eb318

    def test_valid_convolve_correctly_defined(self):
        Logger.set_logging_level(LoggingLevel.INFO)
        model = ModelParser.parse_model(
            os.path.join(os.path.realpath(os.path.join(os.path.dirname(__file__), 'valid')),
                         'CoCoConvolveNotCorrectlyProvided.nestml'))
        self.assertEqual(len(
            Logger.get_all_messages_of_level_and_or_astnode(model.get_neuron_list()[0], LoggingLevel.ERROR)), 0)

    def test_invalid_vector_in_non_vector_declaration_detected(self):
        Logger.set_logging_level(LoggingLevel.INFO)
        model = ModelParser.parse_model(
            os.path.join(os.path.realpath(os.path.join(os.path.dirname(__file__), 'invalid')),
                         'CoCoVectorInNonVectorDeclaration.nestml'))
        self.assertEqual(len(
            Logger.get_all_messages_of_level_and_or_astnode(model.get_neuron_list()[0], LoggingLevel.ERROR)), 1)

    def test_valid_vector_in_non_vector_declaration_detected(self):
        Logger.set_logging_level(LoggingLevel.INFO)
        model = ModelParser.parse_model(
            os.path.join(os.path.realpath(os.path.join(os.path.dirname(__file__), 'valid')),
                         'CoCoVectorInNonVectorDeclaration.nestml'))
        self.assertEqual(len(
            Logger.get_all_messages_of_level_and_or_astnode(model.get_neuron_list()[0], LoggingLevel.ERROR)), 0)

    def test_invalid_sum_correctly_parameterized(self):
        Logger.set_logging_level(LoggingLevel.INFO)
        model = ModelParser.parse_model(
            os.path.join(os.path.realpath(os.path.join(os.path.dirname(__file__), 'invalid')),
                         'CoCoSumNotCorrectlyParametrized.nestml'))
        self.assertEqual(len(
<<<<<<< HEAD
            Logger.get_all_messages_of_level_and_or_astnode(model.get_neuron_list()[0], LoggingLevel.ERROR)), 2)
=======
            Logger.get_all_messages_of_level_and_or_neuron(model.get_neuron_list()[0], LoggingLevel.ERROR)), 1)
>>>>>>> a41eb318

    def test_valid_sum_correctly_parameterized(self):
        Logger.set_logging_level(LoggingLevel.INFO)
        model = ModelParser.parse_model(
            os.path.join(os.path.realpath(os.path.join(os.path.dirname(__file__), 'valid')),
                         'CoCoSumNotCorrectlyParametrized.nestml'))
        self.assertEqual(len(Logger.get_all_messages_of_level_and_or_astnode(model.get_neuron_list()[0],
                                                                            LoggingLevel.ERROR)), 0)

    def test_invalid_invariant_correctly_typed(self):
        Logger.set_logging_level(LoggingLevel.INFO)
        model = ModelParser.parse_model(
            os.path.join(os.path.realpath(os.path.join(os.path.dirname(__file__), 'invalid')),
                         'CoCoInvariantNotBool.nestml'))
        self.assertEqual(len(
            Logger.get_all_messages_of_level_and_or_astnode(model.get_neuron_list()[0], LoggingLevel.ERROR)), 1)

    def test_valid_invariant_correctly_typed(self):
        Logger.set_logging_level(LoggingLevel.INFO)
        model = ModelParser.parse_model(
            os.path.join(os.path.realpath(os.path.join(os.path.dirname(__file__), 'valid')),
                         'CoCoInvariantNotBool.nestml'))
        self.assertEqual(len(
            Logger.get_all_messages_of_level_and_or_astnode(model.get_neuron_list()[0], LoggingLevel.ERROR)), 0)

    def test_invalid_expression_correctly_typed(self):
        Logger.set_logging_level(LoggingLevel.INFO)
        model = ModelParser.parse_model(
            os.path.join(os.path.realpath(os.path.join(os.path.dirname(__file__), 'invalid')),
                         'CoCoIllegalExpression.nestml'))
        self.assertEqual(len(Logger.get_all_messages_of_level_and_or_astnode(model.get_neuron_list()[0],
                                                                            LoggingLevel.ERROR)), 6)

    def test_valid_expression_correctly_typed(self):
        Logger.set_logging_level(LoggingLevel.INFO)
        model = ModelParser.parse_model(
            os.path.join(os.path.realpath(os.path.join(os.path.dirname(__file__), 'valid')),
                         'CoCoIllegalExpression.nestml'))
        self.assertEqual(len(
<<<<<<< HEAD
            Logger.get_all_messages_of_level_and_or_astnode(model.get_neuron_list()[0], LoggingLevel.ERROR)), 0)
=======
            Logger.get_all_messages_of_level_and_or_neuron(model.get_neuron_list()[0], LoggingLevel.ERROR)), 0)

    def test_invalid_ode_correctly_typed(self):
        Logger.set_logging_level(LoggingLevel.INFO)
        model = ModelParser.parse_model(
            os.path.join(os.path.realpath(os.path.join(os.path.dirname(__file__), 'invalid')),
                         'CoCoOdeIncorrectlyTyped.nestml'))
        self.assertTrue(len(Logger.get_all_messages_of_level_and_or_neuron(model.get_neuron_list()[0],
                                                                            LoggingLevel.ERROR)) > 0)

    def test_valid_ode_correctly_typed(self):
        Logger.set_logging_level(LoggingLevel.INFO)
        model = ModelParser.parse_model(
            os.path.join(os.path.realpath(os.path.join(os.path.dirname(__file__), 'valid')),
                         'CoCoOdeCorrectlyTyped.nestml'))
        self.assertEqual(len(
            Logger.get_all_messages_of_level_and_or_neuron(model.get_neuron_list()[0], LoggingLevel.ERROR)), 0)

>>>>>>> a41eb318
<|MERGE_RESOLUTION|>--- conflicted
+++ resolved
@@ -91,29 +91,16 @@
             len(Logger.get_all_messages_of_level_and_or_astnode(model.get_neuron_list()[0], LoggingLevel.ERROR)),
             0)
 
-    def test_variable_with_same_name_as_unit(self):
-        Logger.set_logging_level(LoggingLevel.NO)
-        model = ModelParser.parse_model(
-            os.path.join(os.path.realpath(os.path.join(os.path.dirname(__file__), 'valid')),
-                         'CoCoVariableWithSameNameAsUnit.nestml'))
-        self.assertEqual(
-            len(Logger.get_all_messages_of_level_and_or_neuron(model.get_neuron_list()[0], LoggingLevel.WARNING)),
-            1)
-
     def test_invalid_variable_redeclaration(self):
         Logger.set_logging_level(LoggingLevel.INFO)
         model = ModelParser.parse_model(
             os.path.join(os.path.realpath(os.path.join(os.path.dirname(__file__), 'invalid')),
                          'CoCoVariableRedeclared.nestml'))
         self.assertEqual(len(
-<<<<<<< HEAD
             Logger.get_all_messages_of_level_and_or_astnode(model.get_neuron_list()[0], LoggingLevel.ERROR)), 2)
-=======
-            Logger.get_all_messages_of_level_and_or_neuron(model.get_neuron_list()[0], LoggingLevel.ERROR)), 1)
->>>>>>> a41eb318
 
     def test_valid_variable_redeclaration(self):
-        Logger.set_logging_level(LoggingLevel.INFO)
+        Logger.set_logging_level(LoggingLevel.NO)
         model = ModelParser.parse_model(
             os.path.join(os.path.realpath(os.path.join(os.path.dirname(__file__), 'valid')),
                          'CoCoVariableRedeclared.nestml'))
@@ -121,7 +108,7 @@
             Logger.get_all_messages_of_level_and_or_astnode(model.get_neuron_list()[0], LoggingLevel.ERROR)), 0)
 
     def test_invalid_each_block_unique(self):
-        Logger.set_logging_level(LoggingLevel.INFO)
+        Logger.set_logging_level(LoggingLevel.NO)
         model = ModelParser.parse_model(
             os.path.join(os.path.realpath(os.path.join(os.path.dirname(__file__), 'invalid')),
                          'CoCoEachBlockUnique.nestml'))
@@ -129,7 +116,7 @@
             Logger.get_all_messages_of_level_and_or_astnode(model.get_neuron_list()[0], LoggingLevel.ERROR)), 2)
 
     def test_valid_each_block_unique(self):
-        Logger.set_logging_level(LoggingLevel.INFO)
+        Logger.set_logging_level(LoggingLevel.NO)
         model = ModelParser.parse_model(
             os.path.join(os.path.realpath(os.path.join(os.path.dirname(__file__), 'valid')),
                          'CoCoEachBlockUnique.nestml'))
@@ -137,7 +124,7 @@
             Logger.get_all_messages_of_level_and_or_astnode(model.get_neuron_list()[0], LoggingLevel.ERROR)), 0)
 
     def test_invalid_function_unique_and_defined(self):
-        Logger.set_logging_level(LoggingLevel.INFO)
+        Logger.set_logging_level(LoggingLevel.NO)
         model = ModelParser.parse_model(
             os.path.join(os.path.realpath(os.path.join(os.path.dirname(__file__), 'invalid')),
                          'CoCoFunctionNotUnique.nestml'))
@@ -145,7 +132,7 @@
             len(Logger.get_all_messages_of_level_and_or_astnode(model.get_neuron_list()[0], LoggingLevel.ERROR)), 4)
 
     def test_valid_function_unique_and_defined(self):
-        Logger.set_logging_level(LoggingLevel.INFO)
+        Logger.set_logging_level(LoggingLevel.NO)
         model = ModelParser.parse_model(
             os.path.join(os.path.realpath(os.path.join(os.path.dirname(__file__), 'valid')),
                          'CoCoFunctionNotUnique.nestml'))
@@ -153,7 +140,7 @@
             len(Logger.get_all_messages_of_level_and_or_astnode(model.get_neuron_list()[0], LoggingLevel.ERROR)), 0)
 
     def test_invalid_functions_have_rhs(self):
-        Logger.set_logging_level(LoggingLevel.INFO)
+        Logger.set_logging_level(LoggingLevel.NO)
         model = ModelParser.parse_model(
             os.path.join(os.path.realpath(os.path.join(os.path.dirname(__file__), 'invalid')),
                          'CoCoFunctionHasNoRhs.nestml'))
@@ -161,7 +148,7 @@
             Logger.get_all_messages_of_level_and_or_astnode(model.get_neuron_list()[0], LoggingLevel.ERROR)), 1)
 
     def test_valid_functions_have_rhs(self):
-        Logger.set_logging_level(LoggingLevel.INFO)
+        Logger.set_logging_level(LoggingLevel.NO)
         model = ModelParser.parse_model(
             os.path.join(os.path.realpath(os.path.join(os.path.dirname(__file__), 'valid')),
                          'CoCoFunctionHasNoRhs.nestml'))
@@ -169,7 +156,7 @@
             Logger.get_all_messages_of_level_and_or_astnode(model.get_neuron_list()[0], LoggingLevel.ERROR)), 0)
 
     def test_invalid_function_has_several_lhs(self):
-        Logger.set_logging_level(LoggingLevel.INFO)
+        Logger.set_logging_level(LoggingLevel.NO)
         model = ModelParser.parse_model(
             os.path.join(os.path.realpath(os.path.join(os.path.dirname(__file__), 'invalid')),
                          'CoCoFunctionWithSeveralLhs.nestml'))
@@ -177,7 +164,7 @@
             Logger.get_all_messages_of_level_and_or_astnode(model.get_neuron_list()[0], LoggingLevel.ERROR)), 1)
 
     def test_valid_function_has_several_lhs(self):
-        Logger.set_logging_level(LoggingLevel.INFO)
+        Logger.set_logging_level(LoggingLevel.NO)
         model = ModelParser.parse_model(
             os.path.join(os.path.realpath(os.path.join(os.path.dirname(__file__), 'valid')),
                          'CoCoFunctionWithSeveralLhs.nestml'))
@@ -185,7 +172,7 @@
             Logger.get_all_messages_of_level_and_or_astnode(model.get_neuron_list()[0], LoggingLevel.ERROR)), 0)
 
     def test_invalid_no_values_assigned_to_buffers(self):
-        Logger.set_logging_level(LoggingLevel.INFO)
+        Logger.set_logging_level(LoggingLevel.NO)
         model = ModelParser.parse_model(
             os.path.join(os.path.realpath(os.path.join(os.path.dirname(__file__), 'invalid')),
                          'CoCoValueAssignedToBuffer.nestml'))
@@ -193,7 +180,7 @@
             Logger.get_all_messages_of_level_and_or_astnode(model.get_neuron_list()[0], LoggingLevel.ERROR)), 2)
 
     def test_valid_no_values_assigned_to_buffers(self):
-        Logger.set_logging_level(LoggingLevel.INFO)
+        Logger.set_logging_level(LoggingLevel.NO)
         model = ModelParser.parse_model(
             os.path.join(os.path.realpath(os.path.join(os.path.dirname(__file__), 'valid')),
                          'CoCoValueAssignedToBuffer.nestml'))
@@ -206,11 +193,7 @@
             os.path.join(os.path.realpath(os.path.join(os.path.dirname(__file__), 'invalid')),
                          'CoCoNoOrderOfEquations.nestml'))
         self.assertEqual(len(
-<<<<<<< HEAD
-            Logger.get_all_messages_of_level_and_or_astnode(model.get_neuron_list()[0], LoggingLevel.ERROR)), 1)
-=======
-            Logger.get_all_messages_of_level_and_or_neuron(model.get_neuron_list()[0], LoggingLevel.ERROR)), 2)
->>>>>>> a41eb318
+            Logger.get_all_messages_of_level_and_or_astnode(model.get_neuron_list()[0], LoggingLevel.ERROR)), 2)
 
     def test_valid_order_of_equations_correct(self):
         Logger.set_logging_level(LoggingLevel.INFO)
@@ -225,13 +208,8 @@
         model = ModelParser.parse_model(
             os.path.join(os.path.realpath(os.path.join(os.path.dirname(__file__), 'invalid')),
                          'CoCoUnitNumeratorNotOne.nestml'))
-<<<<<<< HEAD
         self.assertEqual(len(Logger.get_all_messages_of_level_and_or_astnode(model.get_neuron_list()[0],
                                                                             LoggingLevel.ERROR)), 2)
-=======
-        self.assertEqual(len(Logger.get_all_messages_of_level_and_or_neuron(model.get_neuron_list()[0],
-                                                                            LoggingLevel.ERROR)), 1)
->>>>>>> a41eb318
 
     def test_valid_numerator_of_unit_one(self):
         Logger.set_logging_level(LoggingLevel.INFO)
@@ -256,7 +234,7 @@
         self.assertEqual(len(Logger.get_all_messages_of_level_and_or_astnode(None, LoggingLevel.ERROR)), 0)
 
     def test_invalid_no_nest_collision(self):
-        Logger.set_logging_level(LoggingLevel.INFO)
+        Logger.set_logging_level(LoggingLevel.NO)
         model = ModelParser.parse_model(
             os.path.join(os.path.realpath(os.path.join(os.path.dirname(__file__), 'invalid')),
                          'CoCoNestNamespaceCollision.nestml'))
@@ -264,7 +242,7 @@
             Logger.get_all_messages_of_level_and_or_astnode(model.get_neuron_list()[0], LoggingLevel.ERROR)), 1)
 
     def test_valid_no_nest_collision(self):
-        Logger.set_logging_level(LoggingLevel.INFO)
+        Logger.set_logging_level(LoggingLevel.NO)
         model = ModelParser.parse_model(
             os.path.join(os.path.realpath(os.path.join(os.path.dirname(__file__), 'valid')),
                          'CoCoNestNamespaceCollision.nestml'))
@@ -272,7 +250,7 @@
             Logger.get_all_messages_of_level_and_or_astnode(model.get_neuron_list()[0], LoggingLevel.ERROR)), 0)
 
     def test_invalid_redundant_buffer_keywords_detected(self):
-        Logger.set_logging_level(LoggingLevel.INFO)
+        Logger.set_logging_level(LoggingLevel.NO)
         model = ModelParser.parse_model(
             os.path.join(os.path.realpath(os.path.join(os.path.dirname(__file__), 'invalid')),
                          'CoCoBufferWithRedundantTypes.nestml'))
@@ -280,7 +258,7 @@
             Logger.get_all_messages_of_level_and_or_astnode(model.get_neuron_list()[0], LoggingLevel.ERROR)), 1)
 
     def test_valid_redundant_buffer_keywords_detected(self):
-        Logger.set_logging_level(LoggingLevel.INFO)
+        Logger.set_logging_level(LoggingLevel.NO)
         model = ModelParser.parse_model(
             os.path.join(os.path.realpath(os.path.join(os.path.dirname(__file__), 'valid')),
                          'CoCoBufferWithRedundantTypes.nestml'))
@@ -288,7 +266,7 @@
             Logger.get_all_messages_of_level_and_or_astnode(model.get_neuron_list()[0], LoggingLevel.ERROR)), 0)
 
     def test_invalid_parameters_assigned_only_in_parameters_block(self):
-        Logger.set_logging_level(LoggingLevel.INFO)
+        Logger.set_logging_level(LoggingLevel.NO)
         model = ModelParser.parse_model(
             os.path.join(os.path.realpath(os.path.join(os.path.dirname(__file__), 'invalid')),
                          'CoCoParameterAssignedOutsideBlock.nestml'))
@@ -296,7 +274,7 @@
             Logger.get_all_messages_of_level_and_or_astnode(model.get_neuron_list()[0], LoggingLevel.ERROR)), 1)
 
     def test_valid_parameters_assigned_only_in_parameters_block(self):
-        Logger.set_logging_level(LoggingLevel.INFO)
+        Logger.set_logging_level(LoggingLevel.NO)
         model = ModelParser.parse_model(
             os.path.join(os.path.realpath(os.path.join(os.path.dirname(__file__), 'valid')),
                          'CoCoParameterAssignedOutsideBlock.nestml'))
@@ -304,7 +282,7 @@
             Logger.get_all_messages_of_level_and_or_astnode(model.get_neuron_list()[0], LoggingLevel.ERROR)), 0)
 
     def test_invalid_current_buffers_not_specified_with_keywords(self):
-        Logger.set_logging_level(LoggingLevel.INFO)
+        Logger.set_logging_level(LoggingLevel.NO)
         model = ModelParser.parse_model(
             os.path.join(os.path.realpath(os.path.join(os.path.dirname(__file__), 'invalid')),
                          'CoCoCurrentBufferTypeSpecified.nestml'))
@@ -312,7 +290,7 @@
             Logger.get_all_messages_of_level_and_or_astnode(model.get_neuron_list()[0], LoggingLevel.ERROR)), 1)
 
     def test_valid_current_buffers_not_specified(self):
-        Logger.set_logging_level(LoggingLevel.INFO)
+        Logger.set_logging_level(LoggingLevel.NO)
         model = ModelParser.parse_model(
             os.path.join(os.path.realpath(os.path.join(os.path.dirname(__file__), 'valid')),
                          'CoCoCurrentBufferTypeSpecified.nestml'))
@@ -320,7 +298,7 @@
             Logger.get_all_messages_of_level_and_or_astnode(model.get_neuron_list()[0], LoggingLevel.ERROR)), 0)
 
     def test_invalid_spike_buffer_without_datatype(self):
-        Logger.set_logging_level(LoggingLevel.INFO)
+        Logger.set_logging_level(LoggingLevel.NO)
         model = ModelParser.parse_model(
             os.path.join(os.path.realpath(os.path.join(os.path.dirname(__file__), 'invalid')),
                          'CoCoSpikeBufferWithoutType.nestml'))
@@ -328,7 +306,7 @@
             Logger.get_all_messages_of_level_and_or_astnode(model.get_neuron_list()[0], LoggingLevel.ERROR)), 1)
 
     def test_valid_spike_buffer_without_datatype(self):
-        Logger.set_logging_level(LoggingLevel.INFO)
+        Logger.set_logging_level(LoggingLevel.NO)
         model = ModelParser.parse_model(
             os.path.join(os.path.realpath(os.path.join(os.path.dirname(__file__), 'valid')),
                          'CoCoSpikeBufferWithoutType.nestml'))
@@ -336,7 +314,7 @@
             Logger.get_all_messages_of_level_and_or_astnode(model.get_neuron_list()[0], LoggingLevel.ERROR)), 0)
 
     def test_invalid_function_with_wrong_arg_number_detected(self):
-        Logger.set_logging_level(LoggingLevel.INFO)
+        Logger.set_logging_level(LoggingLevel.NO)
         model = ModelParser.parse_model(
             os.path.join(os.path.realpath(os.path.join(os.path.dirname(__file__), 'invalid')),
                          'CoCoFunctionCallNotConsistentWrongArgNumber.nestml'))
@@ -357,11 +335,7 @@
             os.path.join(os.path.realpath(os.path.join(os.path.dirname(__file__), 'invalid')),
                          'CoCoInitValuesWithoutOde.nestml'))
         self.assertEqual(len(
-<<<<<<< HEAD
-            Logger.get_all_messages_of_level_and_or_astnode(model.get_neuron_list()[0], LoggingLevel.ERROR)), 3)
-=======
-            Logger.get_all_messages_of_level_and_or_neuron(model.get_neuron_list()[0], LoggingLevel.WARNING)), 3)
->>>>>>> a41eb318
+            Logger.get_all_messages_of_level_and_or_astnode(model.get_neuron_list()[0], LoggingLevel.WARNING)), 3)
 
     def test_valid_init_values_have_rhs_and_ode(self):
         Logger.set_logging_level(LoggingLevel.INFO)
@@ -369,11 +343,7 @@
             os.path.join(os.path.realpath(os.path.join(os.path.dirname(__file__), 'valid')),
                          'CoCoInitValuesWithoutOde.nestml'))
         self.assertEqual(len(
-<<<<<<< HEAD
-            Logger.get_all_messages_of_level_and_or_astnode(model.get_neuron_list()[0], LoggingLevel.ERROR)), 0)
-=======
-            Logger.get_all_messages_of_level_and_or_neuron(model.get_neuron_list()[0], LoggingLevel.WARNING)), 0)
->>>>>>> a41eb318
+            Logger.get_all_messages_of_level_and_or_astnode(model.get_neuron_list()[0], LoggingLevel.WARNING)), 0)
 
     def test_invalid_incorrect_return_stmt_detected(self):
         Logger.set_logging_level(LoggingLevel.INFO)
@@ -412,13 +382,8 @@
         model = ModelParser.parse_model(
             os.path.join(os.path.realpath(os.path.join(os.path.dirname(__file__), 'invalid')),
                          'CoCoConvolveNotCorrectlyProvided.nestml'))
-<<<<<<< HEAD
         self.assertEqual(len(Logger.get_all_messages_of_level_and_or_astnode(model.get_neuron_list()[0],
-                                                                            LoggingLevel.ERROR)), 3)
-=======
-        self.assertEqual(len(Logger.get_all_messages_of_level_and_or_neuron(model.get_neuron_list()[0],
                                                                             LoggingLevel.ERROR)), 4)
->>>>>>> a41eb318
 
     def test_valid_convolve_correctly_defined(self):
         Logger.set_logging_level(LoggingLevel.INFO)
@@ -450,11 +415,7 @@
             os.path.join(os.path.realpath(os.path.join(os.path.dirname(__file__), 'invalid')),
                          'CoCoSumNotCorrectlyParametrized.nestml'))
         self.assertEqual(len(
-<<<<<<< HEAD
-            Logger.get_all_messages_of_level_and_or_astnode(model.get_neuron_list()[0], LoggingLevel.ERROR)), 2)
-=======
-            Logger.get_all_messages_of_level_and_or_neuron(model.get_neuron_list()[0], LoggingLevel.ERROR)), 1)
->>>>>>> a41eb318
+            Logger.get_all_messages_of_level_and_or_astnode(model.get_neuron_list()[0], LoggingLevel.ERROR)), 1)
 
     def test_valid_sum_correctly_parameterized(self):
         Logger.set_logging_level(LoggingLevel.INFO)
@@ -494,25 +455,4 @@
             os.path.join(os.path.realpath(os.path.join(os.path.dirname(__file__), 'valid')),
                          'CoCoIllegalExpression.nestml'))
         self.assertEqual(len(
-<<<<<<< HEAD
-            Logger.get_all_messages_of_level_and_or_astnode(model.get_neuron_list()[0], LoggingLevel.ERROR)), 0)
-=======
-            Logger.get_all_messages_of_level_and_or_neuron(model.get_neuron_list()[0], LoggingLevel.ERROR)), 0)
-
-    def test_invalid_ode_correctly_typed(self):
-        Logger.set_logging_level(LoggingLevel.INFO)
-        model = ModelParser.parse_model(
-            os.path.join(os.path.realpath(os.path.join(os.path.dirname(__file__), 'invalid')),
-                         'CoCoOdeIncorrectlyTyped.nestml'))
-        self.assertTrue(len(Logger.get_all_messages_of_level_and_or_neuron(model.get_neuron_list()[0],
-                                                                            LoggingLevel.ERROR)) > 0)
-
-    def test_valid_ode_correctly_typed(self):
-        Logger.set_logging_level(LoggingLevel.INFO)
-        model = ModelParser.parse_model(
-            os.path.join(os.path.realpath(os.path.join(os.path.dirname(__file__), 'valid')),
-                         'CoCoOdeCorrectlyTyped.nestml'))
-        self.assertEqual(len(
-            Logger.get_all_messages_of_level_and_or_neuron(model.get_neuron_list()[0], LoggingLevel.ERROR)), 0)
-
->>>>>>> a41eb318
+            Logger.get_all_messages_of_level_and_or_astnode(model.get_neuron_list()[0], LoggingLevel.ERROR)), 0)