--- conflicted
+++ resolved
@@ -36,7 +36,6 @@
     def test_multisynapse(self):
         input_path = os.path.join(os.path.realpath(os.path.join(os.path.dirname(__file__), "resources", "iaf_psc_exp_multisynapse.nestml")))
         nest_path = "/home/travis/nest_install"
-        nest_path = "/home/archels/nest-simulator-build"
         target_path = 'target'
         logging_level = 'INFO'
         module_name = 'nestmlmodule'
@@ -82,11 +81,6 @@
         assert abs(V_m[-1] - -72.89041451202348) < MAX_ABS_ERROR
 
         if TEST_PLOTS:
-<<<<<<< HEAD
-=======
-            vm_1 = vm_1.get("events")
-            i_1 = i_1.get("events")
->>>>>>> d6df225c
 
             fig, ax = plt.subplots(nrows=4)
 
