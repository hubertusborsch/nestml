<<<<<<< HEAD
"""
Like iaf_psc_exp, but lacking an output port
"""
=======
/**
 * 
 *  CoCoOutputPortDefinedIfEmitCall.nestml
 *
 *  This file is part of NEST.
 *
 *  Copyright (C) 2004 The NEST Initiative
 *
 *  NEST is free software: you can redistribute it and/or modify
 *  it under the terms of the GNU General Public License as published by
 *  the Free Software Foundation, either version 2 of the License, or
 *  (at your option) any later version.
 *
 *  NEST is distributed in the hope that it will be useful,
 *  but WITHOUT ANY WARRANTY; without even the implied warranty of
 *  MERCHANTABILITY or FITNESS FOR A PARTICULAR PURPOSE.  See the
 *  GNU General Public License for more details.
 *
 *  You should have received a copy of the GNU General Public License
 *  along with NEST.  If not, see <http://www.gnu.org/licenses/>.
 *
 *
 * This model is used to test if broken CoCos are identified correctly. Here, if the output port is not defined. Based on the ``iaf_psc_exp`` model at Sep 2020.
 * Negative case.
*/
>>>>>>> 8d7972b1
neuron iaf_psc_exp:

  state:
    r integer                               # counts number of tick during the refractory period
  end

  initial_values:
    V_abs mV = 0 mV
  end

  equations:
    shape I_shape_in = exp(-1/tau_syn_in*t)
    shape I_shape_ex = exp(-1/tau_syn_ex*t)
    recordable inline V_m mV = V_abs + E_L # Membrane potential.
    inline I_syn pA = convolve(I_shape_in, in_spikes) + convolve(I_shape_ex, ex_spikes) + I_e + I_stim
    V_abs' = -V_abs / tau_m + I_syn / C_m
  end

  parameters:
    C_m pF = 250 pF       # Capacity of the membrane
    tau_m ms = 10 ms      # Membrane time constant
    tau_syn_in ms = 2 ms  # Time constant of synaptic current
    tau_syn_ex ms = 2 ms  # Time constant of synaptic current
    t_ref ms = 2 ms       # Duration of refractory period
    E_L  mV = -70 mV      # Resting potential
    V_reset mV = -70 mV - E_L # reset value of the membrane potential
    Theta   mV = -55 mV - E_L # Threshold, RELATIVE TO RESTING POTENTIAL (!).
                                   # I.e. the real threshold is (E_L_+V_th_)

    # constant external input current
    I_e pA = 0 pA
  end

  internals:
    RefractoryCounts integer = steps(t_ref) # refractory time in steps
  end

  input:
    ex_spikes pA <- excitatory spike
    in_spikes pA <- inhibitory spike
    I_stim pA <- current
  end

  update:
    if r == 0: # neuron not refractory, so evolve V
      integrate_odes()
    else:
      r = r - 1 # neuron is absolute refractory
    end

    if V_abs >= Theta: # threshold crossing
      r = RefractoryCounts
      V_abs = V_reset
      emit_spike()
    end

  end

end<|MERGE_RESOLUTION|>--- conflicted
+++ resolved
@@ -1,8 +1,3 @@
-<<<<<<< HEAD
-"""
-Like iaf_psc_exp, but lacking an output port
-"""
-=======
 /**
  * 
  *  CoCoOutputPortDefinedIfEmitCall.nestml
@@ -28,7 +23,6 @@
  * This model is used to test if broken CoCos are identified correctly. Here, if the output port is not defined. Based on the ``iaf_psc_exp`` model at Sep 2020.
  * Negative case.
 */
->>>>>>> 8d7972b1
 neuron iaf_psc_exp:
 
   state:
