/**
 *
 *  CoCoConvolveNotCorrectlyProvided.nestml
 *
 *  This file is part of NEST.
 *
 *  Copyright (C) 2004 The NEST Initiative
 *
 *  NEST is free software: you can redistribute it and/or modify
 *  it under the terms of the GNU General Public License as published by
 *  the Free Software Foundation, either version 2 of the License, or
 *  (at your option) any later version.
 *
 *  NEST is distributed in the hope that it will be useful,
 *  but WITHOUT ANY WARRANTY; without even the implied warranty of
 *  MERCHANTABILITY or FITNESS FOR A PARTICULAR PURPOSE.  See the
 *  GNU General Public License for more details.
 *
 *  You should have received a copy of the GNU General Public License
 *  along with NEST.  If not, see <http://www.gnu.org/licenses/>.
 *
 *
 * This model is used to test if broken CoCos are identified correctly. Here, if convolve has been correctly
 * provided with a initial_block variable and a spike buffer.
 * Negative case.
*/

neuron CoCoConvolveNotCorrectlyProvided:

    state:
        g_ex mV = 10mV
    end

    initial_values:
        V_m mV = 10mV
    end

    equations:
        shape test = 10
<<<<<<< HEAD
        inline testB pA = convolve(g_ex, g_ex) + test
        V_m' = 20mV
=======
        function testB pA = convolve(g_ex, g_ex) + test
        V_m' = 0 mV/ms
>>>>>>> 57f7e102
    end

    update:
        # required for creation of a correct ast
    end

    input:
        spikeExc integer  <- excitatory spike
    end

    output: spike
end<|MERGE_RESOLUTION|>--- conflicted
+++ resolved
@@ -37,13 +37,8 @@
 
     equations:
         shape test = 10
-<<<<<<< HEAD
         inline testB pA = convolve(g_ex, g_ex) + test
-        V_m' = 20mV
-=======
-        function testB pA = convolve(g_ex, g_ex) + test
-        V_m' = 0 mV/ms
->>>>>>> 57f7e102
+        V_m' = 20 mV/ms
     end
 
     update:
