--- conflicted
+++ resolved
@@ -83,16 +83,12 @@
 
 class InvalidElementNotDefinedInScope(unittest.TestCase):
     def test(self):
-        Logger.set_logging_level(LoggingLevel.NO)
+        Logger.set_logging_level(LoggingLevel.INFO)
         model = ModelParser.parse_model(
             os.path.join(os.path.realpath(os.path.join(os.path.dirname(__file__), 'invalid')),
                          'CoCoVariableNotDefined.nestml'))
-<<<<<<< HEAD
         self.assertEqual(len(Logger.get_all_messages_of_level_and_or_neuron(model.get_neuron_list()[0],
                                                                             LoggingLevel.ERROR)), 3)
-=======
-        self.assertEqual(2, len(Logger.getAllMessagesOfLevelAndOrNeuron(model.getNeuronList()[0], LOGGING_LEVEL.ERROR)))
->>>>>>> 1c3b9f54
 
 
 class ValidElementNotDefinedInScope(unittest.TestCase):
