#
# CoCosTest.py
#
# This file is part of NEST.
#
# Copyright (C) 2004 The NEST Initiative
#
# NEST is free software: you can redistribute it and/or modify
# it under the terms of the GNU General Public License as published by
# the Free Software Foundation, either version 2 of the License, or
# (at your option) any later version.
#
# NEST is distributed in the hope that it will be useful,
# but WITHOUT ANY WARRANTY; without even the implied warranty of
# MERCHANTABILITY or FITNESS FOR A PARTICULAR PURPOSE.  See the
# GNU General Public License for more details.
#
# You should have received a copy of the GNU General Public License
# along with NEST.  If not, see <http://www.gnu.org/licenses/>.

from __future__ import print_function

import os
import unittest

<<<<<<< HEAD
from pynestml.modelprocessor.ASTSourceLocation import ASTSourceLocation
=======
from pynestml.modelprocessor.ASTSourcePosition import ASTSourcePosition
>>>>>>> 86740c07
from pynestml.modelprocessor.ModelParser import ModelParser
from pynestml.modelprocessor.PredefinedFunctions import PredefinedFunctions
from pynestml.modelprocessor.PredefinedTypes import PredefinedTypes
from pynestml.modelprocessor.PredefinedUnits import PredefinedUnits
from pynestml.modelprocessor.PredefinedVariables import PredefinedVariables
from pynestml.modelprocessor.SymbolTable import SymbolTable
<<<<<<< HEAD
from pynestml.utils.Logger import LoggingLevel, Logger
=======
from pynestml.utils.Logger import LOGGING_LEVEL, Logger
>>>>>>> 86740c07

# minor setup steps required
Logger.init_logger(LoggingLevel.INFO)
SymbolTable.initialize_symbol_table(ASTSourceLocation(start_line=0, start_column=0, end_line=0, end_column=0))
PredefinedUnits.register_units()
PredefinedTypes.register_types()
PredefinedVariables.register_predefined_variables()
PredefinedFunctions.register_predefined_functions()


class InvalidElementDefinedAfterUsage(unittest.TestCase):
    def test(self):
        Logger.set_logging_level(LoggingLevel.NO)
        model = ModelParser.parse_model(
            os.path.join(os.path.realpath(os.path.join(os.path.dirname(__file__), 'invalid')),
                         'CoCoVariableDefinedAfterUsage.nestml'))
        assert (len(
            Logger.get_all_messages_of_level_and_or_neuron(model.get_neuron_list()[0], LoggingLevel.ERROR)) == 2)


class ValidElementDefinedAfterUsage(unittest.TestCase):
    def test(self):
        Logger.set_logging_level(LoggingLevel.NO)
        model = ModelParser.parse_model(
            os.path.join(os.path.realpath(os.path.join(os.path.dirname(__file__), 'valid')),
                         'CoCoVariableDefinedAfterUsage.nestml'))
        assert (len(
            Logger.get_all_messages_of_level_and_or_neuron(model.get_neuron_list()[0], LoggingLevel.ERROR)) == 0)


class InvalidElementInSameLine(unittest.TestCase):
    def test(self):
        Logger.set_logging_level(LoggingLevel.NO)
        model = ModelParser.parse_model(
            os.path.join(os.path.realpath(os.path.join(os.path.dirname(__file__), 'invalid')),
                         'CoCoElementInSameLine.nestml'))
        assert (len(
            Logger.get_all_messages_of_level_and_or_neuron(model.get_neuron_list()[0], LoggingLevel.ERROR)) == 1)


class ValidElementInSameLine(unittest.TestCase):
    def test(self):
        Logger.set_logging_level(LoggingLevel.NO)
        model = ModelParser.parse_model(
            os.path.join(os.path.realpath(os.path.join(os.path.dirname(__file__), 'valid')),
                         'CoCoElementInSameLine.nestml'))
        assert (len(
            Logger.get_all_messages_of_level_and_or_neuron(model.get_neuron_list()[0], LoggingLevel.ERROR)) == 0)


class InvalidElementNotDefinedInScope(unittest.TestCase):
    def test(self):
        Logger.set_logging_level(LoggingLevel.NO)
        model = ModelParser.parse_model(
            os.path.join(os.path.realpath(os.path.join(os.path.dirname(__file__), 'invalid')),
                         'CoCoVariableNotDefined.nestml'))
<<<<<<< HEAD
        assert (len(
            Logger.get_all_messages_of_level_and_or_neuron(model.get_neuron_list()[0], LoggingLevel.ERROR)) == 3)
=======
        self.assertEqual(len(Logger.getAllMessagesOfLevelAndOrNeuron(model.getNeuronList()[0], LOGGING_LEVEL.ERROR)), 3)
>>>>>>> 86740c07


class ValidElementNotDefinedInScope(unittest.TestCase):
    def test(self):
        Logger.set_logging_level(LoggingLevel.NO)
        model = ModelParser.parse_model(
            os.path.join(os.path.realpath(os.path.join(os.path.dirname(__file__), 'valid')),
                         'CoCoVariableNotDefined.nestml'))
        assert (len(
            Logger.get_all_messages_of_level_and_or_neuron(model.get_neuron_list()[0], LoggingLevel.ERROR)) == 0)


class InvalidVariableRedeclaration(unittest.TestCase):
    def test(self):
        Logger.set_logging_level(LoggingLevel.NO)
        model = ModelParser.parse_model(
            os.path.join(os.path.realpath(os.path.join(os.path.dirname(__file__), 'invalid')),
                         'CoCoVariableRedeclared.nestml'))
        assert (len(
            Logger.get_all_messages_of_level_and_or_neuron(model.get_neuron_list()[0], LoggingLevel.ERROR)) == 2)


class ValidVariableRedeclaration(unittest.TestCase):
    def test(self):
        Logger.set_logging_level(LoggingLevel.NO)
        model = ModelParser.parse_model(
            os.path.join(os.path.realpath(os.path.join(os.path.dirname(__file__), 'valid')),
                         'CoCoVariableRedeclared.nestml'))
        assert (len(
            Logger.get_all_messages_of_level_and_or_neuron(model.get_neuron_list()[0], LoggingLevel.ERROR)) == 0)


class InvalidEachBlockUnique(unittest.TestCase):
    def test(self):
        Logger.set_logging_level(LoggingLevel.NO)
        model = ModelParser.parse_model(
            os.path.join(os.path.realpath(os.path.join(os.path.dirname(__file__), 'invalid')),
                         'CoCoEachBlockUnique.nestml'))
        assert (len(
            Logger.get_all_messages_of_level_and_or_neuron(model.get_neuron_list()[0], LoggingLevel.ERROR)) == 2)


class ValidEachBlockUnique(unittest.TestCase):
    def test(self):
        Logger.set_logging_level(LoggingLevel.NO)
        model = ModelParser.parse_model(
            os.path.join(os.path.realpath(os.path.join(os.path.dirname(__file__), 'valid')),
                         'CoCoEachBlockUnique.nestml'))
        assert (len(
            Logger.get_all_messages_of_level_and_or_neuron(model.get_neuron_list()[0], LoggingLevel.ERROR)) == 0)


class InvalidFunctionUniqueAndDefined(unittest.TestCase):
    def test(self):
        Logger.set_logging_level(LoggingLevel.NO)
        model = ModelParser.parse_model(
            os.path.join(os.path.realpath(os.path.join(os.path.dirname(__file__), 'invalid')),
                         'CoCoFunctionNotUnique.nestml'))
<<<<<<< HEAD
        assert (len(
            Logger.get_all_messages_of_level_and_or_neuron(model.get_neuron_list()[0], LoggingLevel.ERROR)) == 4)
=======
        self.assertEqual(len(Logger.getAllMessagesOfLevelAndOrNeuron(model.getNeuronList()[0], LOGGING_LEVEL.ERROR)) , 4)
>>>>>>> 86740c07


class ValidFunctionUniqueAndDefined(unittest.TestCase):
    def test(self):
        Logger.set_logging_level(LoggingLevel.NO)
        model = ModelParser.parse_model(
            os.path.join(os.path.realpath(os.path.join(os.path.dirname(__file__), 'valid')),
                         'CoCoFunctionNotUnique.nestml'))
<<<<<<< HEAD
        assert (len(
            Logger.get_all_messages_of_level_and_or_neuron(model.get_neuron_list()[0], LoggingLevel.ERROR)) == 0)
=======
        self.assertEqual(len(Logger.getAllMessagesOfLevelAndOrNeuron(model.getNeuronList()[0], LOGGING_LEVEL.ERROR)) , 0)
>>>>>>> 86740c07


class InvalidFunctionsHaveRhs(unittest.TestCase):
    def test(self):
        Logger.set_logging_level(LoggingLevel.NO)
        model = ModelParser.parse_model(
            os.path.join(os.path.realpath(os.path.join(os.path.dirname(__file__), 'invalid')),
                         'CoCoFunctionHasNoRhs.nestml'))
        assert (len(
            Logger.get_all_messages_of_level_and_or_neuron(model.get_neuron_list()[0], LoggingLevel.ERROR)) == 1)


class ValidFunctionsHaveRhs(unittest.TestCase):
    def test(self):
        Logger.set_logging_level(LoggingLevel.NO)
        model = ModelParser.parse_model(
            os.path.join(os.path.realpath(os.path.join(os.path.dirname(__file__), 'valid')),
                         'CoCoFunctionHasNoRhs.nestml'))
        assert (len(
            Logger.get_all_messages_of_level_and_or_neuron(model.get_neuron_list()[0], LoggingLevel.ERROR)) == 0)


class InvalidFunctionHasSeveralLhs(unittest.TestCase):
    def test(self):
        Logger.set_logging_level(LoggingLevel.NO)
        model = ModelParser.parse_model(
            os.path.join(os.path.realpath(os.path.join(os.path.dirname(__file__), 'invalid')),
                         'CoCoFunctionWithSeveralLhs.nestml'))
        assert (len(
            Logger.get_all_messages_of_level_and_or_neuron(model.get_neuron_list()[0], LoggingLevel.ERROR)) == 1)


class ValidFunctionHasSeveralLhs(unittest.TestCase):
    def test(self):
        Logger.set_logging_level(LoggingLevel.NO)
        model = ModelParser.parse_model(
            os.path.join(os.path.realpath(os.path.join(os.path.dirname(__file__), 'valid')),
                         'CoCoFunctionWithSeveralLhs.nestml'))
        assert (len(
            Logger.get_all_messages_of_level_and_or_neuron(model.get_neuron_list()[0], LoggingLevel.ERROR)) == 0)


class InvalidNoValuesAssignedToBuffers(unittest.TestCase):
    def test(self):
        Logger.set_logging_level(LoggingLevel.NO)
        model = ModelParser.parse_model(
            os.path.join(os.path.realpath(os.path.join(os.path.dirname(__file__), 'invalid')),
                         'CoCoValueAssignedToBuffer.nestml'))
        assert (len(
            Logger.get_all_messages_of_level_and_or_neuron(model.get_neuron_list()[0], LoggingLevel.ERROR)) == 2)


class ValidNoValuesAssignedToBuffers(unittest.TestCase):
    def test(self):
        Logger.set_logging_level(LoggingLevel.NO)
        model = ModelParser.parse_model(
            os.path.join(os.path.realpath(os.path.join(os.path.dirname(__file__), 'valid')),
                         'CoCoValueAssignedToBuffer.nestml'))
        assert (len(
            Logger.get_all_messages_of_level_and_or_neuron(model.get_neuron_list()[0], LoggingLevel.ERROR)) == 0)


class InvalidOrderOfEquationsCorrect(unittest.TestCase):
    def test(self):
        Logger.set_logging_level(LoggingLevel.NO)
        model = ModelParser.parse_model(
            os.path.join(os.path.realpath(os.path.join(os.path.dirname(__file__), 'invalid')),
                         'CoCoNoOrderOfEquations.nestml'))
        assert (len(
            Logger.get_all_messages_of_level_and_or_neuron(model.get_neuron_list()[0], LoggingLevel.ERROR)) == 1)


class ValidOrderOfEquationsCorrect(unittest.TestCase):
    def test(self):
        Logger.set_logging_level(LoggingLevel.NO)
        model = ModelParser.parse_model(
            os.path.join(os.path.realpath(os.path.join(os.path.dirname(__file__), 'valid')),
                         'CoCoNoOrderOfEquations.nestml'))
        assert (len(
            Logger.get_all_messages_of_level_and_or_neuron(model.get_neuron_list()[0], LoggingLevel.ERROR)) == 0)


class InvalidNumeratorOfUnitOne(unittest.TestCase):
    def test(self):
        Logger.set_logging_level(LoggingLevel.NO)
        model = ModelParser.parse_model(
            os.path.join(os.path.realpath(os.path.join(os.path.dirname(__file__), 'invalid')),
                         'CoCoUnitNumeratorNotOne.nestml'))
<<<<<<< HEAD
        assert (len(
            Logger.get_all_messages_of_level_and_or_neuron(model.get_neuron_list()[0], LoggingLevel.ERROR)) == 2)
=======
        self.assertEqual(len(Logger.getAllMessagesOfLevelAndOrNeuron(model.getNeuronList()[0], LOGGING_LEVEL.ERROR)), 2)
>>>>>>> 86740c07


class ValidNumeratorOfUnitOne(unittest.TestCase):
    def test(self):
        Logger.set_logging_level(LoggingLevel.NO)
        model = ModelParser.parse_model(
            os.path.join(os.path.realpath(os.path.join(os.path.dirname(__file__), 'valid')),
                         'CoCoUnitNumeratorNotOne.nestml'))
        assert (len(
            Logger.get_all_messages_of_level_and_or_neuron(model.get_neuron_list()[0], LoggingLevel.ERROR)) == 0)


class InvalidNamesOfNeuronsUnique(unittest.TestCase):
    def test(self):
        Logger.init_logger(LoggingLevel.NO)
        ModelParser.parse_model(
            os.path.join(os.path.realpath(os.path.join(os.path.dirname(__file__), 'invalid')),
                         'CoCoMultipleNeuronsWithEqualName.nestml'))
        assert (len(Logger.get_all_messages_of_level_and_or_neuron(None, LoggingLevel.ERROR)) == 1)


class ValidNamesOfNeuronsUnique(unittest.TestCase):
    def test(self):
        Logger.init_logger(LoggingLevel.NO)
        ModelParser.parse_model(
            os.path.join(os.path.realpath(os.path.join(os.path.dirname(__file__), 'valid')),
                         'CoCoMultipleNeuronsWithEqualName.nestml'))
        assert (len(Logger.get_all_messages_of_level_and_or_neuron(None, LoggingLevel.ERROR)) == 0)


class InvalidNoNestCollision(unittest.TestCase):
    def test(self):
        Logger.set_logging_level(LoggingLevel.NO)
        model = ModelParser.parse_model(
            os.path.join(os.path.realpath(os.path.join(os.path.dirname(__file__), 'invalid')),
                         'CoCoNestNamespaceCollision.nestml'))
        assert (len(
            Logger.get_all_messages_of_level_and_or_neuron(model.get_neuron_list()[0], LoggingLevel.ERROR)) == 1)


class ValidNoNestCollision(unittest.TestCase):
    def test(self):
        Logger.set_logging_level(LoggingLevel.NO)
        model = ModelParser.parse_model(
            os.path.join(os.path.realpath(os.path.join(os.path.dirname(__file__), 'valid')),
                         'CoCoNestNamespaceCollision.nestml'))
        assert (len(
            Logger.get_all_messages_of_level_and_or_neuron(model.get_neuron_list()[0], LoggingLevel.ERROR)) == 0)


class InvalidRedundantBufferKeywordsDetected(unittest.TestCase):
    def test(self):
        Logger.set_logging_level(LoggingLevel.NO)
        model = ModelParser.parse_model(
            os.path.join(os.path.realpath(os.path.join(os.path.dirname(__file__), 'invalid')),
                         'CoCoBufferWithRedundantTypes.nestml'))
        assert (len(
            Logger.get_all_messages_of_level_and_or_neuron(model.get_neuron_list()[0], LoggingLevel.ERROR)) == 1)


class ValidRedundantBufferKeywordsDetected(unittest.TestCase):
    def test(self):
        Logger.set_logging_level(LoggingLevel.NO)
        model = ModelParser.parse_model(
            os.path.join(os.path.realpath(os.path.join(os.path.dirname(__file__), 'valid')),
                         'CoCoBufferWithRedundantTypes.nestml'))
        assert (len(
            Logger.get_all_messages_of_level_and_or_neuron(model.get_neuron_list()[0], LoggingLevel.ERROR)) == 0)


class InvalidParametersAssignedOnlyInParametersBlock(unittest.TestCase):
    def test(self):
        Logger.set_logging_level(LoggingLevel.NO)
        model = ModelParser.parse_model(
            os.path.join(os.path.realpath(os.path.join(os.path.dirname(__file__), 'invalid')),
                         'CoCoParameterAssignedOutsideBlock.nestml'))
        assert (len(
            Logger.get_all_messages_of_level_and_or_neuron(model.get_neuron_list()[0], LoggingLevel.ERROR)) == 1)


class ValidParametersAssignedOnlyInParametersBlock(unittest.TestCase):
    def test(self):
        Logger.set_logging_level(LoggingLevel.NO)
        model = ModelParser.parse_model(
            os.path.join(os.path.realpath(os.path.join(os.path.dirname(__file__), 'valid')),
                         'CoCoParameterAssignedOutsideBlock.nestml'))
        assert (len(
            Logger.get_all_messages_of_level_and_or_neuron(model.get_neuron_list()[0], LoggingLevel.ERROR)) == 0)


class InvalidCurrentBuffersNotSpecifiedWithKeywords(unittest.TestCase):
    def test(self):
        Logger.set_logging_level(LoggingLevel.NO)
        model = ModelParser.parse_model(
            os.path.join(os.path.realpath(os.path.join(os.path.dirname(__file__), 'invalid')),
                         'CoCoCurrentBufferTypeSpecified.nestml'))
        assert (len(
            Logger.get_all_messages_of_level_and_or_neuron(model.get_neuron_list()[0], LoggingLevel.ERROR)) == 1)


class ValidCurrentBuffersNotSpecifiedWithKeywords(unittest.TestCase):
    def test(self):
        Logger.set_logging_level(LoggingLevel.NO)
        model = ModelParser.parse_model(
            os.path.join(os.path.realpath(os.path.join(os.path.dirname(__file__), 'valid')),
                         'CoCoCurrentBufferTypeSpecified.nestml'))
        assert (len(
            Logger.get_all_messages_of_level_and_or_neuron(model.get_neuron_list()[0], LoggingLevel.ERROR)) == 0)


class InvalidSpikeBufferWithoutDatatype(unittest.TestCase):
    def test(self):
        Logger.set_logging_level(LoggingLevel.NO)
        model = ModelParser.parse_model(
            os.path.join(os.path.realpath(os.path.join(os.path.dirname(__file__), 'invalid')),
                         'CoCoSpikeBufferWithoutType.nestml'))
        assert (len(
            Logger.get_all_messages_of_level_and_or_neuron(model.get_neuron_list()[0], LoggingLevel.ERROR)) == 1)


class ValidSpikeBufferWithoutDatatype(unittest.TestCase):
    def test(self):
        Logger.set_logging_level(LoggingLevel.NO)
        model = ModelParser.parse_model(
            os.path.join(os.path.realpath(os.path.join(os.path.dirname(__file__), 'valid')),
                         'CoCoSpikeBufferWithoutType.nestml'))
        assert (len(
            Logger.get_all_messages_of_level_and_or_neuron(model.get_neuron_list()[0], LoggingLevel.ERROR)) == 0)


class InvalidFunctionWithWrongArgNumberDetected(unittest.TestCase):
    def test(self):
        Logger.set_logging_level(LoggingLevel.NO)
        model = ModelParser.parse_model(
            os.path.join(os.path.realpath(os.path.join(os.path.dirname(__file__), 'invalid')),
                         'CoCoFunctionCallNotConsistentWrongArgNumber.nestml'))
        assert (len(
            Logger.get_all_messages_of_level_and_or_neuron(model.get_neuron_list()[0], LoggingLevel.ERROR)) == 1)


class ValidFunctionWithWrongArgNumberDetected(unittest.TestCase):
    def test(self):
        Logger.set_logging_level(LoggingLevel.NO)
        model = ModelParser.parse_model(
            os.path.join(os.path.realpath(os.path.join(os.path.dirname(__file__), 'valid')),
                         'CoCoFunctionCallNotConsistentWrongArgNumber.nestml'))
        assert (len(
            Logger.get_all_messages_of_level_and_or_neuron(model.get_neuron_list()[0], LoggingLevel.ERROR)) == 0)


class InvalidInitValuesHaveRhsAndOde(unittest.TestCase):
    def test(self):
        Logger.set_logging_level(LoggingLevel.NO)
        model = ModelParser.parse_model(
            os.path.join(os.path.realpath(os.path.join(os.path.dirname(__file__), 'invalid')),
                         'CoCoInitValuesWithoutOde.nestml'))
        assert (len(
            Logger.get_all_messages_of_level_and_or_neuron(model.get_neuron_list()[0], LoggingLevel.ERROR)) == 3)


class ValidInitValuesHaveRhsAndOde(unittest.TestCase):
    def test(self):
        Logger.set_logging_level(LoggingLevel.NO)
        model = ModelParser.parse_model(
            os.path.join(os.path.realpath(os.path.join(os.path.dirname(__file__), 'valid')),
                         'CoCoInitValuesWithoutOde.nestml'))
        assert (len(
            Logger.get_all_messages_of_level_and_or_neuron(model.get_neuron_list()[0], LoggingLevel.ERROR)) == 0)


class InvalidIncorrectReturnStmtDetected(unittest.TestCase):
    def test(self):
        Logger.set_logging_level(LoggingLevel.NO)
        model = ModelParser.parse_model(
            os.path.join(os.path.realpath(os.path.join(os.path.dirname(__file__), 'invalid')),
                         'CoCoIncorrectReturnStatement.nestml'))
        assert (len(
            Logger.get_all_messages_of_level_and_or_neuron(model.get_neuron_list()[0], LoggingLevel.ERROR)) == 4)


class ValidIncorrectReturnStmtDetected(unittest.TestCase):
    def test(self):
        Logger.set_logging_level(LoggingLevel.NO)
        model = ModelParser.parse_model(
            os.path.join(os.path.realpath(os.path.join(os.path.dirname(__file__), 'valid')),
                         'CoCoIncorrectReturnStatement.nestml'))
        assert (len(
            Logger.get_all_messages_of_level_and_or_neuron(model.get_neuron_list()[0], LoggingLevel.ERROR)) == 0)


class InvalidOdeVarsOutsideInitBlockDetected(unittest.TestCase):
    def test(self):
        Logger.set_logging_level(LoggingLevel.NO)
        model = ModelParser.parse_model(
            os.path.join(os.path.realpath(os.path.join(os.path.dirname(__file__), 'invalid')),
                         'CoCoOdeVarNotInInitialValues.nestml'))
        assert (len(
            Logger.get_all_messages_of_level_and_or_neuron(model.get_neuron_list()[0], LoggingLevel.ERROR)) == 1)


class ValidOdeVarsOutsideInitBlockDetected(unittest.TestCase):
    def test(self):
        Logger.set_logging_level(LoggingLevel.NO)
        model = ModelParser.parse_model(
            os.path.join(os.path.realpath(os.path.join(os.path.dirname(__file__), 'valid')),
                         'CoCoOdeVarNotInInitialValues.nestml'))
        assert (len(
            Logger.get_all_messages_of_level_and_or_neuron(model.get_neuron_list()[0], LoggingLevel.ERROR)) == 0)


class InvalidConvolveCorrectlyDefined(unittest.TestCase):
    def test(self):
        Logger.set_logging_level(LoggingLevel.NO)
        model = ModelParser.parse_model(
            os.path.join(os.path.realpath(os.path.join(os.path.dirname(__file__), 'invalid')),
                         'CoCoConvolveNotCorrectlyProvided.nestml'))
<<<<<<< HEAD
        assert (len(
            Logger.get_all_messages_of_level_and_or_neuron(model.get_neuron_list()[0], LoggingLevel.ERROR)) == 3)
=======
        self.assertEqual(len(Logger.getAllMessagesOfLevelAndOrNeuron(model.getNeuronList()[0], LOGGING_LEVEL.ERROR)), 3)
>>>>>>> 86740c07


class ValidConvolveCorrectlyDefined(unittest.TestCase):
    def test(self):
        Logger.set_logging_level(LoggingLevel.NO)
        model = ModelParser.parse_model(
            os.path.join(os.path.realpath(os.path.join(os.path.dirname(__file__), 'valid')),
                         'CoCoConvolveNotCorrectlyProvided.nestml'))
        assert (len(
            Logger.get_all_messages_of_level_and_or_neuron(model.get_neuron_list()[0], LoggingLevel.ERROR)) == 0)


class InvalidVectorInNonVectorDeclarationDetected(unittest.TestCase):
    def test(self):
        Logger.set_logging_level(LoggingLevel.NO)
        model = ModelParser.parse_model(
            os.path.join(os.path.realpath(os.path.join(os.path.dirname(__file__), 'invalid')),
                         'CoCoVectorInNonVectorDeclaration.nestml'))
        assert (len(
            Logger.get_all_messages_of_level_and_or_neuron(model.get_neuron_list()[0], LoggingLevel.ERROR)) == 1)


class ValidVectorInNonVectorDeclarationDetected(unittest.TestCase):
    def test(self):
        Logger.set_logging_level(LoggingLevel.NO)
        model = ModelParser.parse_model(
            os.path.join(os.path.realpath(os.path.join(os.path.dirname(__file__), 'valid')),
                         'CoCoVectorInNonVectorDeclaration.nestml'))
        assert (len(
            Logger.get_all_messages_of_level_and_or_neuron(model.get_neuron_list()[0], LoggingLevel.ERROR)) == 0)


class InvalidSumCorrectlyParametrized(unittest.TestCase):
    def test(self):
        Logger.set_logging_level(LoggingLevel.NO)
        model = ModelParser.parse_model(
            os.path.join(os.path.realpath(os.path.join(os.path.dirname(__file__), 'invalid')),
                         'CoCoSumNotCorrectlyParametrized.nestml'))
        assert (len(
            Logger.get_all_messages_of_level_and_or_neuron(model.get_neuron_list()[0], LoggingLevel.ERROR)) == 2)


class ValidSumCorrectlyParametrized(unittest.TestCase):
    def test(self):
<<<<<<< HEAD
        Logger.set_logging_level(LoggingLevel.NO)
        model = ModelParser.parse_model(
            os.path.join(os.path.realpath(os.path.join(os.path.dirname(__file__), 'valid')),
                         'CoCoSumNotCorrectlyParametrized.nestml'))
        assert (len(
            Logger.get_all_messages_of_level_and_or_neuron(model.get_neuron_list()[0], LoggingLevel.ERROR)) == 0)
=======
        Logger.setLoggingLevel(LOGGING_LEVEL.ERROR)
        model = ModelParser.parseModel(
            os.path.join(os.path.realpath(os.path.join(os.path.dirname(__file__), 'valid')),
                         'CoCoSumNotCorrectlyParametrized.nestml'))
        self.assertEqual(len(Logger.getAllMessagesOfLevelAndOrNeuron(model.getNeuronList()[0], LOGGING_LEVEL.ERROR)), 0)
>>>>>>> 86740c07


class InvalidInvariantCorrectlyTyped(unittest.TestCase):
    def test(self):
        Logger.set_logging_level(LoggingLevel.NO)
        model = ModelParser.parse_model(
            os.path.join(os.path.realpath(os.path.join(os.path.dirname(__file__), 'invalid')),
                         'CoCoInvariantNotBool.nestml'))
        assert (len(
            Logger.get_all_messages_of_level_and_or_neuron(model.get_neuron_list()[0], LoggingLevel.ERROR)) == 1)


class ValidInvariantCorrectlyTyped(unittest.TestCase):
    def test(self):
        Logger.set_logging_level(LoggingLevel.NO)
        model = ModelParser.parse_model(
            os.path.join(os.path.realpath(os.path.join(os.path.dirname(__file__), 'valid')),
                         'CoCoInvariantNotBool.nestml'))
        assert (len(
            Logger.get_all_messages_of_level_and_or_neuron(model.get_neuron_list()[0], LoggingLevel.ERROR)) == 0)


class InvalidExpressionCorrectlyTyped(unittest.TestCase):
    def test(self):
        Logger.set_logging_level(LoggingLevel.NO)
        model = ModelParser.parse_model(
            os.path.join(os.path.realpath(os.path.join(os.path.dirname(__file__), 'invalid')),
                         'CoCoIllegalExpression.nestml'))
<<<<<<< HEAD
        assert (len(
            Logger.get_all_messages_of_level_and_or_neuron(model.get_neuron_list()[0], LoggingLevel.ERROR)) == 6)
=======
        self.assertEqual(len(Logger.getAllMessagesOfLevelAndOrNeuron(model.getNeuronList()[0], LOGGING_LEVEL.ERROR)),
                         6)
>>>>>>> 86740c07


class ValidExpressionCorrectlyTyped(unittest.TestCase):
    def test(self):
        Logger.set_logging_level(LoggingLevel.NO)
        model = ModelParser.parse_model(
            os.path.join(os.path.realpath(os.path.join(os.path.dirname(__file__), 'valid')),
                         'CoCoIllegalExpression.nestml'))
        assert (len(
            Logger.get_all_messages_of_level_and_or_neuron(model.get_neuron_list()[0], LoggingLevel.ERROR)) == 0)


if __name__ == '__main__':
    unittest.main()<|MERGE_RESOLUTION|>--- conflicted
+++ resolved
@@ -23,22 +23,14 @@
 import os
 import unittest
 
-<<<<<<< HEAD
 from pynestml.modelprocessor.ASTSourceLocation import ASTSourceLocation
-=======
-from pynestml.modelprocessor.ASTSourcePosition import ASTSourcePosition
->>>>>>> 86740c07
 from pynestml.modelprocessor.ModelParser import ModelParser
 from pynestml.modelprocessor.PredefinedFunctions import PredefinedFunctions
 from pynestml.modelprocessor.PredefinedTypes import PredefinedTypes
 from pynestml.modelprocessor.PredefinedUnits import PredefinedUnits
 from pynestml.modelprocessor.PredefinedVariables import PredefinedVariables
 from pynestml.modelprocessor.SymbolTable import SymbolTable
-<<<<<<< HEAD
 from pynestml.utils.Logger import LoggingLevel, Logger
-=======
-from pynestml.utils.Logger import LOGGING_LEVEL, Logger
->>>>>>> 86740c07
 
 # minor setup steps required
 Logger.init_logger(LoggingLevel.INFO)
@@ -95,12 +87,8 @@
         model = ModelParser.parse_model(
             os.path.join(os.path.realpath(os.path.join(os.path.dirname(__file__), 'invalid')),
                          'CoCoVariableNotDefined.nestml'))
-<<<<<<< HEAD
-        assert (len(
-            Logger.get_all_messages_of_level_and_or_neuron(model.get_neuron_list()[0], LoggingLevel.ERROR)) == 3)
-=======
-        self.assertEqual(len(Logger.getAllMessagesOfLevelAndOrNeuron(model.getNeuronList()[0], LOGGING_LEVEL.ERROR)), 3)
->>>>>>> 86740c07
+        self.assertEqual(len(Logger.get_all_messages_of_level_and_or_neuron(model.get_neuron_list()[0],
+                                                                            LoggingLevel.ERROR)), 3)
 
 
 class ValidElementNotDefinedInScope(unittest.TestCase):
@@ -159,12 +147,8 @@
         model = ModelParser.parse_model(
             os.path.join(os.path.realpath(os.path.join(os.path.dirname(__file__), 'invalid')),
                          'CoCoFunctionNotUnique.nestml'))
-<<<<<<< HEAD
-        assert (len(
-            Logger.get_all_messages_of_level_and_or_neuron(model.get_neuron_list()[0], LoggingLevel.ERROR)) == 4)
-=======
-        self.assertEqual(len(Logger.getAllMessagesOfLevelAndOrNeuron(model.getNeuronList()[0], LOGGING_LEVEL.ERROR)) , 4)
->>>>>>> 86740c07
+        self.assertEqual(
+            len(Logger.get_all_messages_of_level_and_or_neuron(model.get_neuron_list()[0], LoggingLevel.ERROR)), 4)
 
 
 class ValidFunctionUniqueAndDefined(unittest.TestCase):
@@ -173,12 +157,8 @@
         model = ModelParser.parse_model(
             os.path.join(os.path.realpath(os.path.join(os.path.dirname(__file__), 'valid')),
                          'CoCoFunctionNotUnique.nestml'))
-<<<<<<< HEAD
-        assert (len(
-            Logger.get_all_messages_of_level_and_or_neuron(model.get_neuron_list()[0], LoggingLevel.ERROR)) == 0)
-=======
-        self.assertEqual(len(Logger.getAllMessagesOfLevelAndOrNeuron(model.getNeuronList()[0], LOGGING_LEVEL.ERROR)) , 0)
->>>>>>> 86740c07
+        self.assertEqual(
+            len(Logger.get_all_messages_of_level_and_or_neuron(model.get_neuron_list()[0], LoggingLevel.ERROR)), 0)
 
 
 class InvalidFunctionsHaveRhs(unittest.TestCase):
@@ -267,12 +247,8 @@
         model = ModelParser.parse_model(
             os.path.join(os.path.realpath(os.path.join(os.path.dirname(__file__), 'invalid')),
                          'CoCoUnitNumeratorNotOne.nestml'))
-<<<<<<< HEAD
-        assert (len(
-            Logger.get_all_messages_of_level_and_or_neuron(model.get_neuron_list()[0], LoggingLevel.ERROR)) == 2)
-=======
-        self.assertEqual(len(Logger.getAllMessagesOfLevelAndOrNeuron(model.getNeuronList()[0], LOGGING_LEVEL.ERROR)), 2)
->>>>>>> 86740c07
+        self.assertEqual(len(Logger.get_all_messages_of_level_and_or_neuron(model.get_neuron_list()[0],
+                                                                            LoggingLevel.ERROR)), 2)
 
 
 class ValidNumeratorOfUnitOne(unittest.TestCase):
@@ -489,12 +465,8 @@
         model = ModelParser.parse_model(
             os.path.join(os.path.realpath(os.path.join(os.path.dirname(__file__), 'invalid')),
                          'CoCoConvolveNotCorrectlyProvided.nestml'))
-<<<<<<< HEAD
-        assert (len(
-            Logger.get_all_messages_of_level_and_or_neuron(model.get_neuron_list()[0], LoggingLevel.ERROR)) == 3)
-=======
-        self.assertEqual(len(Logger.getAllMessagesOfLevelAndOrNeuron(model.getNeuronList()[0], LOGGING_LEVEL.ERROR)), 3)
->>>>>>> 86740c07
+        self.assertEqual(len(Logger.get_all_messages_of_level_and_or_neuron(model.get_neuron_list()[0],
+                                                                            LoggingLevel.ERROR)), 3)
 
 
 class ValidConvolveCorrectlyDefined(unittest.TestCase):
@@ -539,20 +511,12 @@
 
 class ValidSumCorrectlyParametrized(unittest.TestCase):
     def test(self):
-<<<<<<< HEAD
         Logger.set_logging_level(LoggingLevel.NO)
         model = ModelParser.parse_model(
             os.path.join(os.path.realpath(os.path.join(os.path.dirname(__file__), 'valid')),
                          'CoCoSumNotCorrectlyParametrized.nestml'))
-        assert (len(
-            Logger.get_all_messages_of_level_and_or_neuron(model.get_neuron_list()[0], LoggingLevel.ERROR)) == 0)
-=======
-        Logger.setLoggingLevel(LOGGING_LEVEL.ERROR)
-        model = ModelParser.parseModel(
-            os.path.join(os.path.realpath(os.path.join(os.path.dirname(__file__), 'valid')),
-                         'CoCoSumNotCorrectlyParametrized.nestml'))
-        self.assertEqual(len(Logger.getAllMessagesOfLevelAndOrNeuron(model.getNeuronList()[0], LOGGING_LEVEL.ERROR)), 0)
->>>>>>> 86740c07
+        self.assertEqual(len(Logger.get_all_messages_of_level_and_or_neuron(model.get_neuron_list()[0],
+                                                                            LoggingLevel.ERROR)), 0)
 
 
 class InvalidInvariantCorrectlyTyped(unittest.TestCase):
@@ -581,13 +545,8 @@
         model = ModelParser.parse_model(
             os.path.join(os.path.realpath(os.path.join(os.path.dirname(__file__), 'invalid')),
                          'CoCoIllegalExpression.nestml'))
-<<<<<<< HEAD
-        assert (len(
-            Logger.get_all_messages_of_level_and_or_neuron(model.get_neuron_list()[0], LoggingLevel.ERROR)) == 6)
-=======
-        self.assertEqual(len(Logger.getAllMessagesOfLevelAndOrNeuron(model.getNeuronList()[0], LOGGING_LEVEL.ERROR)),
-                         6)
->>>>>>> 86740c07
+        self.assertEqual(len(Logger.get_all_messages_of_level_and_or_neuron(model.get_neuron_list()[0],
+                                                                            LoggingLevel.ERROR)), 6)
 
 
 class ValidExpressionCorrectlyTyped(unittest.TestCase):
