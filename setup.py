--- conflicted
+++ resolved
@@ -36,21 +36,14 @@
                 ' appropriate numeric solver otherwise.',
     license='GNU General Public License v2.0',
     url='https://github.com/nest/nestml',
-<<<<<<< HEAD
     packages=find_packages(),
     package_data={'pynestml': ['*.jinja2']},
-    scripts= ['PyNestML.py'],
-=======
-    packages=find_packages() + ['nestml'],
-    package_data={'': ['*.jinja2']},
-    package_dir={'nestml': 'pynestml'},
     entry_points = {
         'console_scripts': [
             'nestml = pynestml.frontend.pynestml_frontend:main',
         ],
     },
 
->>>>>>> 62c962c2
     install_requires=requirements,
     test_suite='tests',
-)+)
