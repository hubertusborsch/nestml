--- conflicted
+++ resolved
@@ -25,12 +25,8 @@
 from pynestml.codegeneration.codegenerator import CodeGenerator
 from pynestml.frontend.frontend_configuration import FrontendConfiguration, InvalidPathException, \
     qualifier_store_log_arg, qualifier_module_name_arg, qualifier_logging_level_arg, \
-<<<<<<< HEAD
     qualifier_target_arg, qualifier_target_path_arg, qualifier_input_path_arg, qualifier_dev_arg, \
-    qualifier_suffix
-=======
-    qualifier_target_arg, qualifier_target_path_arg, qualifier_input_path_arg, qualifier_suffix_arg, qualifier_dev_arg
->>>>>>> adf547fb
+    qualifier_suffix_arg
 from pynestml.symbols.predefined_functions import PredefinedFunctions
 from pynestml.symbols.predefined_types import PredefinedTypes
 from pynestml.symbols.predefined_units import PredefinedUnits
@@ -41,13 +37,8 @@
 from pynestml.utils.model_installer import install_nest as nest_installer
 
 
-<<<<<<< HEAD
-def to_nest(input_path, target_path = None, logging_level = 'ERROR', module_name = None, store_log = False, suffix = "",
-            dev = False):
-=======
 def to_nest(input_path, target_path = None, logging_level = 'ERROR', module_name = None, store_log = False,
             suffix = "", dev = False):
->>>>>>> adf547fb
     # if target_path is not None and not os.path.isabs(target_path):
     #    print('PyNestML: Please provide absolute target path!')
     #    return
@@ -67,11 +58,7 @@
     if store_log:
         args.append(qualifier_store_log_arg)
     if len(suffix) > 0:
-<<<<<<< HEAD
-        args.append(qualifier_suffix)
-=======
         args.append(qualifier_suffix_arg)
->>>>>>> adf547fb
         args.append(suffix)
     if dev:
         args.append(qualifier_dev_arg)
