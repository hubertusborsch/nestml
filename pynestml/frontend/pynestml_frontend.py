#
# pynestml_frontend.py
#
# This file is part of NEST.
#
# Copyright (C) 2004 The NEST Initiative
#
# NEST is free software: you can redistribute it and/or modify
# it under the terms of the GNU General Public License as published by
# the Free Software Foundation, either version 2 of the License, or
# (at your option) any later version.
#
# NEST is distributed in the hope that it will be useful,
# but WITHOUT ANY WARRANTY; without even the implied warranty of
# MERCHANTABILITY or FITNESS FOR A PARTICULAR PURPOSE.  See the
# GNU General Public License for more details.
#
# You should have received a copy of the GNU General Public License
# along with NEST.  If not, see <http://www.gnu.org/licenses/>.

import os
import sys

from pynestml.cocos.co_cos_manager import CoCosManager
from pynestml.codegeneration.codegenerator import CodeGenerator
from pynestml.frontend.frontend_configuration import FrontendConfiguration, InvalidPathException, \
    qualifier_store_log_arg, qualifier_module_name_arg, qualifier_logging_level_arg, \
    qualifier_target_arg, qualifier_target_path_arg, qualifier_input_path_arg, qualifier_dev_arg, \
    qualifier_suffix_arg
from pynestml.symbols.predefined_functions import PredefinedFunctions
from pynestml.symbols.predefined_types import PredefinedTypes
from pynestml.symbols.predefined_units import PredefinedUnits
from pynestml.symbols.predefined_variables import PredefinedVariables
from pynestml.utils.logger import Logger, LoggingLevel
from pynestml.utils.messages import Messages
from pynestml.utils.model_parser import ModelParser
from pynestml.utils.model_installer import install_nest as nest_installer


def to_nest(input_path, target_path=None, logging_level='ERROR',
            module_name=None, store_log=False, suffix="", dev=False):
    '''Translate NESTML files into their equivalent C++ code for the NEST simulator.

    Parameters
    ----------
    input_path : str
        Path to the NESTML file or to a folder containing NESTML files to convert to NEST code.
    target_path : str, optional (default: append "target" to `input_path`)
        Path to the generated C++ code and install files.
    logging_level : str, optional (default: 'ERROR')
        Sets which level of information should be displayed duing code generation (among 'ERROR', 'WARNING', 'INFO', or 'NO').
    module_name : str, optional (default: "nestmlmodule")
        Name of the module, which will be used to import the model in NEST via `nest.Install(module_name)`.
    store_log : bool, optional (default: False)
        Whether the log should be saved to file.
    suffix : str, optional (default: "")
        Suffix which will be appended to the model's name (internal use to avoid naming conflicts with existing NEST models).
    dev : bool, optional (default: False)
        Enable development mode: code generation is attempted even for models that contain errors, and extra information is rendered in the generated code.
    '''
    # if target_path is not None and not os.path.isabs(target_path):
    #    print('PyNestML: Please provide absolute target path!')
    #    return
    args = list()
    args.append(qualifier_input_path_arg)
    args.append(str(input_path))

    if target_path is not None:
        args.append(qualifier_target_path_arg)
        args.append(str(target_path))

    args.append(qualifier_target_arg)
    args.append(str("NEST"))
    args.append(qualifier_logging_level_arg)
    args.append(str(logging_level))

    if module_name is not None:
        args.append(qualifier_module_name_arg)
        args.append(str(module_name))

    if store_log:
        args.append(qualifier_store_log_arg)

    if suffix:
        args.append(qualifier_suffix_arg)
        args.append(suffix)

    if dev:
        args.append(qualifier_dev_arg)

    FrontendConfiguration.parse_config(args)
    if not process() == 0:
        raise Exception("Error(s) occurred while processing the model")


def install_nest(models_path, nest_path):
    # type: (str,str) -> None
<<<<<<< HEAD
    """
    This procedure can be used to install generate models into the NEST simulator.
    :param models_path: the path to the generated models, should contain the cmake file (automatically generated).
    :param nest_path: the path to the NEST installation, should point to the dir where nest is installed, a.k.a.
            the -Dwith-nest argument of the make command. The postfix /bin/nest-config is automatically attached.
    :return:
    """
    nest_installer(models_path=models_path, nest_path=nest_path)


def main(args):
=======
    '''
    This procedure can be used to install generated models into the NEST
    simulator.

    Parameters
    ----------
    models_path : str
        Path to the generated models, which should contain the
        (automatically generated) CMake file.
    nest_path : str
        Path to the NEST installation, which should point to the main directory
        where NEST is installed. This folder contains the bin/, lib(64)/,
        include/, and share/ folders of the NEST install. Most importantly, the
        bin/ folder should contain the "nest-config" script. This path is
        passed through the -Dwith-nest argument of the CMake command during the
        installation of the generated NEST module. The suffix /bin/nest-config
        will be automatically attached to `nest_path`.
    '''
    nest_installer(models_path, nest_path)


def main():
>>>>>>> d8333543
    """Returns the process exit code: 0 for success, > 0 for failure"""
    try:
        FrontendConfiguration.parse_config(sys.argv[1:])
    except InvalidPathException:
        print('Not a valid path to model or directory: "%s"!' % FrontendConfiguration.get_path())
        return 1
    # after all argument have been collected, start the actual processing
<<<<<<< HEAD
    return process()


def process():
    
=======
    sys.setrecursionlimit(10000)
    return int(process())


def process():
    """
    Returns
    -------
    errors_occurred : bool
        Flag indicating whether errors occurred during processing
    """

    errors_occurred = False

>>>>>>> d8333543
    # init log dir
    create_report_dir()
    
    # The handed over parameters seem to be correct, proceed with the main routine
    init_predefined()
    
    # now proceed to parse all models
    compilation_units = list()
    nestml_files = FrontendConfiguration.get_files()
    if not type(nestml_files) is list:
        nestml_files = [nestml_files]

    from pynestml.symbols.predefined_functions import PredefinedFunctions 
    if not "POST_TRACE_FUNCTION" in dir(PredefinedFunctions):
        # register predefined functions that are specific to NEST
        print("XXXXXXXXXXXXXX: iserting get_post_trace predef func")
        params = list()
        PredefinedFunctions.POST_TRACE_FUNCTION = "get_post_trace"
        PredefinedFunctions.register_function(PredefinedFunctions.POST_TRACE_FUNCTION, params=[], return_type=PredefinedTypes.get_real_type(), element_reference=None)


    for nestml_file in nestml_files:
        parsed_unit = ModelParser.parse_model(nestml_file)
        if parsed_unit is not None:
            compilation_units.append(parsed_unit)

    if len(compilation_units) > 0:
        # generate a list of all compilation units (neurons + synapses)
        neurons = list()
        synapses = list()
        for compilationUnit in compilation_units:
            neurons.extend(compilationUnit.get_neuron_list())
            synapses.extend(compilationUnit.get_synapse_list())

            # check if across two files neurons with duplicate names have been defined
            CoCosManager.check_no_duplicate_compilation_unit_names(neurons)

            # check if across two files synapses with duplicate names have been defined
            CoCosManager.check_no_duplicate_compilation_unit_names(synapses)

        # now exclude those which are broken, i.e. have errors.
        if not FrontendConfiguration.is_dev:
            for neuron in neurons:
                if Logger.has_errors(neuron):
                    code, message = Messages.get_neuron_contains_errors(neuron.get_name())
                    Logger.log_message(astnode=neuron, code=code, message=message,
                                       error_position=neuron.get_source_position(),
                                       log_level=LoggingLevel.INFO)
                    neurons.remove(neuron)
<<<<<<< HEAD


            for synapse in synapses:
                if Logger.has_errors(synapse):
                    code, message = Messages.get_synapse_contains_errors(synapse.get_name())
                    Logger.log_message(astnode=synapse, code=code, message=message,
                                       error_position=synapse.get_source_position(),
                                       log_level=LoggingLevel.INFO)
                    synapses.remove(synapse)

        # perform code generation
        _codeGenerator = CodeGenerator(target=FrontendConfiguration.get_target())
        _codeGenerator.generate_code(neurons, synapses)

    if FrontendConfiguration.store_log:
        store_log_to_file()

    return
=======
                    errors_occurred = True
        # perform code generation
        _codeGenerator = CodeGenerator(target=FrontendConfiguration.get_target())
        _codeGenerator.generate_code(neurons)
        for neuron in neurons:
            if Logger.has_errors(neuron):
                errors_occurred = True
                break
    if FrontendConfiguration.store_log:
        store_log_to_file()
    return errors_occurred
>>>>>>> d8333543


def init_predefined():
    # initialize the predefined elements
    PredefinedUnits.register_units()
    PredefinedTypes.register_types()
    PredefinedFunctions.register_functions()
    PredefinedVariables.register_variables()


def create_report_dir():
    if not os.path.isdir(os.path.join(FrontendConfiguration.get_target_path(), '..', 'report')):
        os.makedirs(os.path.join(FrontendConfiguration.get_target_path(), '..', 'report'))


def store_log_to_file():
    with open(str(os.path.join(FrontendConfiguration.get_target_path(), '..', 'report',
                               'log')) + '.txt', 'w+') as f:
        f.write(str(Logger.get_json_format()))<|MERGE_RESOLUTION|>--- conflicted
+++ resolved
@@ -25,8 +25,7 @@
 from pynestml.codegeneration.codegenerator import CodeGenerator
 from pynestml.frontend.frontend_configuration import FrontendConfiguration, InvalidPathException, \
     qualifier_store_log_arg, qualifier_module_name_arg, qualifier_logging_level_arg, \
-    qualifier_target_arg, qualifier_target_path_arg, qualifier_input_path_arg, qualifier_dev_arg, \
-    qualifier_suffix_arg
+    qualifier_target_arg, qualifier_target_path_arg, qualifier_input_path_arg, qualifier_suffix_arg, qualifier_dev_arg
 from pynestml.symbols.predefined_functions import PredefinedFunctions
 from pynestml.symbols.predefined_types import PredefinedTypes
 from pynestml.symbols.predefined_units import PredefinedUnits
@@ -95,19 +94,6 @@
 
 def install_nest(models_path, nest_path):
     # type: (str,str) -> None
-<<<<<<< HEAD
-    """
-    This procedure can be used to install generate models into the NEST simulator.
-    :param models_path: the path to the generated models, should contain the cmake file (automatically generated).
-    :param nest_path: the path to the NEST installation, should point to the dir where nest is installed, a.k.a.
-            the -Dwith-nest argument of the make command. The postfix /bin/nest-config is automatically attached.
-    :return:
-    """
-    nest_installer(models_path=models_path, nest_path=nest_path)
-
-
-def main(args):
-=======
     '''
     This procedure can be used to install generated models into the NEST
     simulator.
@@ -130,7 +116,6 @@
 
 
 def main():
->>>>>>> d8333543
     """Returns the process exit code: 0 for success, > 0 for failure"""
     try:
         FrontendConfiguration.parse_config(sys.argv[1:])
@@ -138,13 +123,6 @@
         print('Not a valid path to model or directory: "%s"!' % FrontendConfiguration.get_path())
         return 1
     # after all argument have been collected, start the actual processing
-<<<<<<< HEAD
-    return process()
-
-
-def process():
-    
-=======
     sys.setrecursionlimit(10000)
     return int(process())
 
@@ -159,37 +137,22 @@
 
     errors_occurred = False
 
->>>>>>> d8333543
     # init log dir
     create_report_dir()
-    
     # The handed over parameters seem to be correct, proceed with the main routine
     init_predefined()
-    
     # now proceed to parse all models
     compilation_units = list()
     nestml_files = FrontendConfiguration.get_files()
     if not type(nestml_files) is list:
         nestml_files = [nestml_files]
-
-    from pynestml.symbols.predefined_functions import PredefinedFunctions 
-    if not "POST_TRACE_FUNCTION" in dir(PredefinedFunctions):
-        # register predefined functions that are specific to NEST
-        print("XXXXXXXXXXXXXX: iserting get_post_trace predef func")
-        params = list()
-        PredefinedFunctions.POST_TRACE_FUNCTION = "get_post_trace"
-        PredefinedFunctions.register_function(PredefinedFunctions.POST_TRACE_FUNCTION, params=[], return_type=PredefinedTypes.get_real_type(), element_reference=None)
-
-
     for nestml_file in nestml_files:
         parsed_unit = ModelParser.parse_model(nestml_file)
         if parsed_unit is not None:
             compilation_units.append(parsed_unit)
-
     if len(compilation_units) > 0:
-        # generate a list of all compilation units (neurons + synapses)
+        # generate a list of all neurons
         neurons = list()
-        synapses = list()
         for compilationUnit in compilation_units:
             neurons.extend(compilationUnit.get_neuron_list())
             synapses.extend(compilationUnit.get_synapse_list())
@@ -209,8 +172,7 @@
                                        error_position=neuron.get_source_position(),
                                        log_level=LoggingLevel.INFO)
                     neurons.remove(neuron)
-<<<<<<< HEAD
-
+                    errors_occurred = True
 
             for synapse in synapses:
                 if Logger.has_errors(synapse):
@@ -219,28 +181,18 @@
                                        error_position=synapse.get_source_position(),
                                        log_level=LoggingLevel.INFO)
                     synapses.remove(synapse)
+                    errors_occurred = True
 
         # perform code generation
         _codeGenerator = CodeGenerator(target=FrontendConfiguration.get_target())
         _codeGenerator.generate_code(neurons, synapses)
-
-    if FrontendConfiguration.store_log:
-        store_log_to_file()
-
-    return
-=======
-                    errors_occurred = True
-        # perform code generation
-        _codeGenerator = CodeGenerator(target=FrontendConfiguration.get_target())
-        _codeGenerator.generate_code(neurons)
-        for neuron in neurons:
+        for neuron in neurons + synapses:
             if Logger.has_errors(neuron):
                 errors_occurred = True
                 break
     if FrontendConfiguration.store_log:
         store_log_to_file()
     return errors_occurred
->>>>>>> d8333543
 
 
 def init_predefined():
@@ -259,4 +211,8 @@
 def store_log_to_file():
     with open(str(os.path.join(FrontendConfiguration.get_target_path(), '..', 'report',
                                'log')) + '.txt', 'w+') as f:
-        f.write(str(Logger.get_json_format()))+        f.write(str(Logger.get_json_format()))
+
+
+if __name__ == '__main__':
+    main(sys.argv[1:])