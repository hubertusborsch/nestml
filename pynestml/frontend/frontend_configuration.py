# -*- coding: utf-8 -*-
#
# frontend_configuration.py
#
# This file is part of NEST.
#
# Copyright (C) 2004 The NEST Initiative
#
# NEST is free software: you can redistribute it and/or modify
# it under the terms of the GNU General Public License as published by
# the Free Software Foundation, either version 2 of the License, or
# (at your option) any later version.
#
# NEST is distributed in the hope that it will be useful,
# but WITHOUT ANY WARRANTY; without even the implied warranty of
# MERCHANTABILITY or FITNESS FOR A PARTICULAR PURPOSE.  See the
# GNU General Public License for more details.
#
# You should have received a copy of the GNU General Public License
# along with NEST.  If not, see <http://www.gnu.org/licenses/>.

<<<<<<< HEAD
from typing import Sequence

import argparse
import glob
=======
from typing import Any, Mapping, Optional

import argparse  # used for parsing of input arguments
>>>>>>> 81d451f9
import os
import re

import pynestml
from pynestml.exceptions.invalid_path_exception import InvalidPathException
from pynestml.exceptions.invalid_target_exception import InvalidTargetException
from pynestml.utils.logger import Logger
from pynestml.utils.logger import LoggingLevel
from pynestml.utils.messages import Messages, MessageCode

help_input_path = 'Path to a single file or a directory containing the source models.'
help_target_path = 'Path to a target directory where models should be generated to. Standard is "target".'
help_target = 'Name of the target platform to build code for. Default is NEST.'
help_logging = 'Indicates which messages shall be logged and printed to the screen. Standard is ERROR.'
help_module = 'Indicates the name of the module. Optional. If not indicated, the name of the directory containing the models is used'
help_log = 'Indicates whether a log file containing all messages shall be stored. Standard is NO.'
help_suffix = 'A suffix string that will be appended to the name of all generated models.'
help_dev = 'Enable development mode: code generation is attempted even for models that contain errors, and extra information is rendered in the generated code.'
help_codegen_opts = 'Path to a JSON file containing additional options for the target platform code generator.'

qualifier_input_path_arg = '--input_path'
qualifier_target_path_arg = '--target_path'
qualifier_target_arg = '--target'
qualifier_logging_level_arg = '--logging_level'
qualifier_module_name_arg = '--module_name'
qualifier_store_log_arg = '--store_log'
qualifier_suffix_arg = '--suffix'
qualifier_dev_arg = '--dev'
qualifier_codegen_opts_arg = '--codegen_opts'


class FrontendConfiguration(object):
    """
    This class encapsulates all settings as handed over to the frontend at start of the toolchain.
    """
    argument_parser = None
    paths_to_compilation_units = None
    provided_input_path = None
    logging_level = None
    target = None
    target_path = None
    module_name = None
    store_log = False
    suffix = ''
    is_dev = False
    codegen_opts = {}  # type: Mapping[str, Any]
    codegen_opts_fn = ''

    @classmethod
    def parse_config(cls, args):
        """
        Standard constructor. This method parses the
        :param args: a set of arguments as handed over to the frontend
        :type args: list(str)
        """
        cls.argument_parser = argparse.ArgumentParser(
            description='''NESTML is a domain specific language that supports the specification of neuron
models in a precise and concise syntax, based on the syntax of Python. Model
equations can either be given as a simple string of mathematical notation or
as an algorithm written in the built-in procedural language. The equations are
analyzed by NESTML to compute an exact solution if possible or use an
appropriate numeric solver otherwise.

 Version ''' + str(pynestml.__version__), formatter_class=argparse.RawDescriptionHelpFormatter)

        cls.argument_parser.add_argument(qualifier_input_path_arg, metavar='PATH', nargs='+',
                                         type=str, help=help_input_path, required=True)
        cls.argument_parser.add_argument(qualifier_target_path_arg, metavar='PATH', type=str, help=help_target_path)
        cls.argument_parser.add_argument(qualifier_target_arg, choices=[
                                         'NEST', 'autodoc', 'none'], type=str, help=help_target, default='NEST')
        cls.argument_parser.add_argument(qualifier_logging_level_arg, metavar='{DEBUG, INFO, WARNING, ERROR, NONE}', choices=[
                                         'DEBUG', 'INFO', 'WARNING', 'WARNINGS', 'ERROR', 'ERRORS', 'NONE', 'NO'], type=str, help=help_logging, default='ERROR')
        cls.argument_parser.add_argument(qualifier_module_name_arg, metavar='NAME', type=str, help=help_module)
        cls.argument_parser.add_argument(qualifier_store_log_arg, action='store_true', help=help_log)
        cls.argument_parser.add_argument(qualifier_suffix_arg, metavar='SUFFIX', type=str, help=help_suffix, default='')
        cls.argument_parser.add_argument(qualifier_dev_arg, action='store_true', help=help_dev)
        cls.argument_parser.add_argument(qualifier_codegen_opts_arg, metavar='PATH', type=str, help=help_codegen_opts, default='', dest='codegen_opts_fn')
        parsed_args = cls.argument_parser.parse_args(args)

        # initialize the logger
        cls.logging_level = parsed_args.logging_level
        Logger.init_logger(Logger.string_to_level(parsed_args.logging_level))

        cls.handle_input_path(parsed_args.input_path)
        cls.handle_target(parsed_args.target)
        cls.handle_target_path(parsed_args.target_path)
        cls.handle_module_name(parsed_args.module_name, parsed_args.input_path)
        cls.handle_codegen_opts_fn(parsed_args.codegen_opts_fn)

        cls.store_log = parsed_args.store_log
        cls.suffix = parsed_args.suffix
        cls.is_dev = parsed_args.dev

    @classmethod
    def get_provided_input_path(cls) -> Sequence[str]:
        """
        Returns the list of file and directory names as supplied by the user.
        :return: a list of file and directory names
        """
        return cls.provided_input_path

    @classmethod
    def get_files(cls):
        """
        Returns a list of all files to process.
        :return: a list of paths to files as str.
        :rtype: list(str)
        """
        return cls.paths_to_compilation_units

    @classmethod
    def get_target(cls):
        """
        Get the name of the target platform.
        :return: None or "" in case no code needs to be generated
        :rtype: str
        """
        return cls.target

    @classmethod
    def get_logging_level(cls):
        """
        Returns the set logging level.
        :return: the logging level
        :rtype: LoggingLevel
        """
        return cls.logging_level

    @classmethod
    def get_target_path(cls):
        """
        Returns the path to which models shall be generated to.
        :return: the target path.
        :rtype: str
        """
        return cls.target_path

    @classmethod
    def get_module_name(cls):
        """
        Returns the name of the module.
        :return: the name of the module.
        :rtype: str
        """
        return cls.module_name

    @classmethod
    def get_is_dev(cls):
        """
        Returns whether the development mode has been enabled.
        :return: True if development mode is enabled, otherwise False.
        :rtype: bool
        """
        return cls.is_dev

    @classmethod
    def get_codegen_opts(cls):
        """Get the code generator options dictionary"""
        return cls.codegen_opts

    @classmethod
    def set_codegen_opts(cls, codegen_opts):
        """Set the code generator options dictionary"""
        cls.codegen_opts = codegen_opts

    @classmethod
    def handle_codegen_opts_fn(cls, codegen_opts_fn):
        """If a filename of a JSON file containing code generator options is passed on the command line, read it into a Python dictionary"""
        if codegen_opts_fn and not os.path.isfile(codegen_opts_fn):
            raise Exception('The specified code generator options file ("' + codegen_opts_fn + '") cannot be found')
        cls.codegen_opts_fn = codegen_opts_fn
        cls.codegen_opts = {}
        if cls.codegen_opts_fn:
            # load optional code generator options from JSON
            import json
            if FrontendConfiguration.codegen_opts_fn:
                with open(FrontendConfiguration.codegen_opts_fn) as json_file:
                    cls.codegen_opts = json.load(json_file)
            Logger.log_message(message='Loaded code generator options from file: ' + FrontendConfiguration.codegen_opts_fn,
                               log_level=LoggingLevel.INFO)
            if not cls.codegen_opts:
                raise Exception('Errors occurred while processing code generator options file')

    @classmethod
    def handle_module_name(cls, module_name, input_path):
        """parse or compose the module name"""
        if module_name is not None:
            if not module_name.endswith('module'):
                raise Exception('Invalid module name specified ("' + module_name
                                + '"): the module name should end with the word "module"')
            if not re.match(r'[a-zA-Z_][a-zA-Z0-9_]*\Z', module_name):
                raise Exception('The specified module name ("' + module_name
                                + '") cannot be parsed as a C variable name')
            cls.module_name = module_name
        else:
            cls.module_name = 'nestmlmodule'
            Logger.log_message(code=MessageCode.MODULE_NAME_INFO, message='No module name specified; the generated module will be named "'
                               + cls.module_name + '"', log_level=LoggingLevel.INFO)

    @classmethod
    def handle_target(cls, target):
        if target is None or target.upper() == 'NONE':
            target = ''     # make sure `target` is always a string

        from pynestml.codegeneration.codegenerator import CodeGenerator

        if target.upper() not in CodeGenerator.get_known_targets():
            code, message = Messages.get_unknown_target(target)
            Logger.log_message(None, code, message, None, LoggingLevel.ERROR)
            raise InvalidTargetException()

        cls.target = target

    @classmethod
    def handle_target_path(cls, path):
        # check if a target has been selected, otherwise set to `[pynestml directory]/target`
        if path is not None:
            if os.path.isabs(path):
                cls.target_path = path
            # a relative path, reconstruct it. get the parent dir where models, pynestml etc. is located
            else:
                pynestml_dir = os.getcwd()
                cls.target_path = os.path.join(pynestml_dir, path)
        else:
            cls.target_path = os.path.join(os.getcwd(), 'target')
            Logger.log_message(code=MessageCode.TARGET_PATH_INFO, log_level=LoggingLevel.INFO,
                               message='Target files will be generated in directory \'' + cls.target_path + '\'')
        # check if the target path dir already exists
        if not os.path.isdir(cls.target_path):
            os.makedirs(cls.target_path)

    @classmethod
    def handle_input_path(cls, path):
        cls.provided_input_path = path

        if not path or path == ['']:
            # mandatory path arg has not been handed over
            code, message = Messages.get_input_path_not_found(path="")
            Logger.log_message(code=code, message=message, log_level=LoggingLevel.ERROR)
            raise InvalidPathException(message)

        if type(path) is str:
            path = [path]

        cls.paths_to_compilation_units = list()
        for _path in path:
            if not os.path.isabs(_path):
                # turn relative to absolute path
                pynestml_dir = os.getcwd()
                _path = os.path.join(pynestml_dir, _path)

            if os.path.isfile(_path):
                cls.paths_to_compilation_units.append(_path)
            elif os.path.isdir(_path):
                for fn in glob.glob(os.path.join(_path, "**", "*.nestml"), recursive=True):
                    cls.paths_to_compilation_units.append(os.path.join(_path, fn))
            else:
                # input_path should be either a file or a directory
                code, message = Messages.get_input_path_not_found(path=cls.provided_input_path)
                Logger.log_message(code=code, message=message, log_level=LoggingLevel.ERROR)
                raise InvalidPathException(message)

        if not cls.paths_to_compilation_units:
            code, message = Messages.get_no_files_in_input_path(" ".join(path))
            Logger.log_message(code=code, message=message, log_level=LoggingLevel.ERROR)
            raise InvalidPathException(message)

        Logger.log_message(message="List of files that will be processed:", log_level=LoggingLevel.INFO)
        for fn in cls.paths_to_compilation_units:
            Logger.log_message(message=fn, log_level=LoggingLevel.INFO)
<|MERGE_RESOLUTION|>--- conflicted
+++ resolved
@@ -19,16 +19,10 @@
 # You should have received a copy of the GNU General Public License
 # along with NEST.  If not, see <http://www.gnu.org/licenses/>.
 
-<<<<<<< HEAD
-from typing import Sequence
+from typing import Any, Mapping, Optional, Sequence
 
 import argparse
 import glob
-=======
-from typing import Any, Mapping, Optional
-
-import argparse  # used for parsing of input arguments
->>>>>>> 81d451f9
 import os
 import re
 
