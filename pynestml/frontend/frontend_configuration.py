--- conflicted
+++ resolved
@@ -37,11 +37,7 @@
 help_log = 'Indicates whether a log file containing all messages shall be stored. Standard is NO.'
 help_suffix = 'A suffix string that will be appended to the name of all generated models.'
 help_dev = 'Enable development mode: code generation is attempted even for models that contain errors, and extra information is rendered in the generated code.'
-<<<<<<< HEAD
-help_codegen_opts_arg = 'Path to a JSON file containing additional options for the target code generator.'
-=======
 help_codegen_opts = 'Path to a JSON file containing additional options for the target platform code generator.'
->>>>>>> 5b154026
 
 qualifier_input_path_arg = '--input_path'
 qualifier_target_path_arg = '--target_path'
@@ -98,11 +94,7 @@
         cls.argument_parser.add_argument(qualifier_store_log_arg, action='store_true', help=help_log)
         cls.argument_parser.add_argument(qualifier_suffix_arg, metavar='SUFFIX', type=str, help=help_suffix, default='')
         cls.argument_parser.add_argument(qualifier_dev_arg, action='store_true', help=help_dev)
-<<<<<<< HEAD
-        cls.argument_parser.add_argument(qualifier_codegen_opts_arg, metavar='PATH', type=str, help=help_codegen_opts_arg, default='')
-=======
         cls.argument_parser.add_argument(qualifier_codegen_opts_arg, metavar='PATH', type=str, help=help_codegen_opts, default='')
->>>>>>> 5b154026
         parsed_args = cls.argument_parser.parse_args(args)
 
         # initialize the logger
@@ -112,10 +104,6 @@
         cls.handle_input_path(parsed_args.input_path)
         cls.handle_target(parsed_args.target)
         cls.handle_target_path(parsed_args.target_path)
-<<<<<<< HEAD
-=======
-
->>>>>>> 5b154026
         cls.handle_module_name(parsed_args.module_name, parsed_args.input_path)
         cls.handle_codegen_opts(parsed_args.codegen_opts)
 
@@ -194,28 +182,6 @@
 
     @classmethod
     def handle_module_name(cls, module_name, input_path):
-<<<<<<< HEAD
-        # parse or compose the module name
-        if module_name is not None:
-            if not module_name.endswith('module'):
-                raise Exception('Invalid module name specified ("' + module_name + '"): the module name should end with the word "module"')
-            if not re.match(r'[a-zA-Z_][a-zA-Z0-9_]*\Z', module_name):
-                raise Exception('The specified module name ("' + module_name + '") cannot be parsed as a C variable name')
-            cls.module_name = module_name
-        elif os.path.isfile(input_path):
-            cls.module_name = 'nestmlmodule'
-            Logger.log_message(code=MessageCode.MODULE_NAME_INFO, message='No module name specified; the generated module will be named "' + cls.module_name + '"', log_level=LoggingLevel.INFO)
-        elif os.path.isdir(input_path):
-            cls.module_name = os.path.basename(os.path.normpath(input_path))
-            if not re.match(r'[a-zA-Z_][a-zA-Z0-9_]*\Z', cls.module_name):
-                raise Exception('No module name specified; tried to use the input directory name ("' + cls.module_name + '"), but it cannot be parsed as a C variable name')
-            if not cls.module_name.endswith('module'):
-                cls.module_name += 'module'
-            Logger.log_message(code=MessageCode.MODULE_NAME_INFO, message='No module name specified; the generated module will be named "' + cls.module_name + '"', log_level=LoggingLevel.INFO)
-        else:
-            assert False  # input_path should be either a file or a directory; failure should have been caught already by handle_input_path()
-
-=======
         """parse or compose the module name"""
         if module_name is not None:
             if not module_name.endswith('module'):
@@ -242,7 +208,6 @@
             assert False  # input_path should be either a file or a directory; failure should have been caught already by handle_input_path()
 
 
->>>>>>> 5b154026
     @classmethod
     def handle_target(cls, target):
         if target is None or target.upper() == 'NONE':
