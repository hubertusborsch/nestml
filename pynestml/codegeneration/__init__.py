#
# __init__.py.py
#
# This file is part of NEST.
#
# Copyright (C) 2004 The NEST Initiative
#
# NEST is free software: you can redistribute it and/or modify
# it under the terms of the GNU General Public License as published by
# the Free Software Foundation, either version 2 of the License, or
# (at your option) any later version.
#
# NEST is distributed in the hope that it will be useful,
# but WITHOUT ANY WARRANTY; without even the implied warranty of
# MERCHANTABILITY or FITNESS FOR A PARTICULAR PURPOSE.  See the
# GNU General Public License for more details.
#
# You should have received a copy of the GNU General Public License
# along with NEST.  If not, see <http://www.gnu.org/licenses/>.

<<<<<<< HEAD
__all__ = ['NestAssignmentsHelper', 'NestCodeGenerator', 'NestDeclarationsHelper',
           'ExpressionsPrettyPrinter', 'PyNestMl2NESTTypeConverter',
           'NestNamesConverter', 'NestPrinter', 'GSLNamesConverter', 'GSLReferenceConverter',
           'IReferenceConverter', 'IdempotentReferenceConverter', 'NestReferenceConverter', 'LegacyExpressionPrinter',
           'UnitConverter']
=======
__all__ = ['NestAssignmentsHelper', 'NestDeclarationsHelper',
           'NestExpressionPrettyPrinter', 'NestFunctions', 'NESTML2NESTTypeConverter',
           'NestNamesConverter', 'NestPrinter']
>>>>>>> 1c3b9f54
<|MERGE_RESOLUTION|>--- conflicted
+++ resolved
@@ -17,15 +17,8 @@
 #
 # You should have received a copy of the GNU General Public License
 # along with NEST.  If not, see <http://www.gnu.org/licenses/>.
-
-<<<<<<< HEAD
-__all__ = ['NestAssignmentsHelper', 'NestCodeGenerator', 'NestDeclarationsHelper',
+__all__ = ['NestAssignmentsHelper', 'nest_codegeneration', 'NestDeclarationsHelper',
            'ExpressionsPrettyPrinter', 'PyNestMl2NESTTypeConverter',
            'NestNamesConverter', 'NestPrinter', 'GSLNamesConverter', 'GSLReferenceConverter',
            'IReferenceConverter', 'IdempotentReferenceConverter', 'NestReferenceConverter', 'LegacyExpressionPrinter',
-           'UnitConverter']
-=======
-__all__ = ['NestAssignmentsHelper', 'NestDeclarationsHelper',
-           'NestExpressionPrettyPrinter', 'NestFunctions', 'NESTML2NESTTypeConverter',
-           'NestNamesConverter', 'NestPrinter']
->>>>>>> 1c3b9f54
+           'UnitConverter']