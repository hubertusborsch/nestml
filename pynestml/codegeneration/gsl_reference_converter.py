#
# gsl_reference_converter.py
#
# This file is part of NEST.
#
# Copyright (C) 2004 The NEST Initiative
#
# NEST is free software: you can redistribute it and/or modify
# it under the terms of the GNU General Public License as published by
# the Free Software Foundation, either version 2 of the License, or
# (at your option) any later version.
#
# NEST is distributed in the hope that it will be useful,
# but WITHOUT ANY WARRANTY; without even the implied warranty of
# MERCHANTABILITY or FITNESS FOR A PARTICULAR PURPOSE.  See the
# GNU General Public License for more details.
#
# You should have received a copy of the GNU General Public License
# along with NEST.  If not, see <http://www.gnu.org/licenses/>.
from pynestml.codegeneration.gsl_names_converter import GSLNamesConverter
from pynestml.codegeneration.i_reference_converter import IReferenceConverter
from pynestml.codegeneration.nest_names_converter import NestNamesConverter
from pynestml.codegeneration.nest_reference_converter import NESTReferenceConverter
from pynestml.codegeneration.unit_converter import UnitConverter
from pynestml.meta_model.ast_function_call import ASTFunctionCall
from pynestml.meta_model.ast_variable import ASTVariable
from pynestml.symbols.predefined_functions import PredefinedFunctions
from pynestml.symbols.predefined_units import PredefinedUnits
from pynestml.symbols.predefined_variables import PredefinedVariables
from pynestml.symbols.symbol import SymbolKind
from pynestml.utils.ast_utils import ASTUtils
<<<<<<< HEAD
from pynestml.utils.logger import Logger, LoggingLevel
from pynestml.utils.messages import Messages
=======
>>>>>>> a9b9b2bc


class GSLReferenceConverter(IReferenceConverter):
    """
    This class is used to convert operators and constant to the GSL (GNU Scientific Library) processable format.
    """
    maximal_exponent = 10.0

    def __init__(self, is_upper_bound=False):
        """
        Standard constructor.
        :param is_upper_bound: Indicates whether an upper bound for the exponent shall be used.
        :type is_upper_bound: bool
        """
        self.is_upper_bound = is_upper_bound

    def convert_name_reference(self, ast_variable: ASTVariable, prefix: str=''):
        """
        Converts a single name reference to a gsl processable format.
        :param ast_variable: a single variable
        :type ast_variable: ASTVariable
        :return: a gsl processable format of the variable
        :rtype: str
        """
        variable_name = NestNamesConverter.convert_to_cpp_name(ast_variable.get_name())
        #print("In gsl_reference_converter: converting " + str(variable_name))

        if variable_name == PredefinedVariables.E_CONSTANT:
            return 'numerics::e'

        symbol = ast_variable.get_scope().resolve_to_symbol(ast_variable.get_complete_name(), SymbolKind.VARIABLE)
        if symbol is None:
            # test if variable name can be resolved to a type
            if PredefinedUnits.is_unit(ast_variable.get_complete_name()):
                return str(UnitConverter.get_factor(PredefinedUnits.get_unit(ast_variable.get_complete_name()).get_unit()))

            code, message = Messages.get_could_not_resolve(variable_name)
            Logger.log_message(log_level=LoggingLevel.ERROR, code=code, message=message,
                               error_position=ast_variable.get_source_position())
            return ''

        if symbol.is_init_values():
            return GSLNamesConverter.name(symbol)

        if symbol.is_buffer():
            return prefix + 'B_.' + NestNamesConverter.buffer_value(symbol)

        if symbol.is_local() or symbol.is_function:
            return variable_name

        if symbol.has_vector_parameter():
            return prefix + 'get_' + variable_name + '()[i]'

        return prefix + 'get_' + variable_name + '()'

    def convert_function_call(self, function_call, prefix=''):
        """Convert a single function call to C++ GSL API syntax.

        Parameters
        ----------
        function_call : ASTFunctionCall
            The function call node to convert.
        prefix : str
            Optional string that will be prefixed to the function call. For example, to refer to a function call in the class "node", use a prefix equal to "node." or "node->".

            Predefined functions will not be prefixed.

        Returns
        -------
        s : str
            The function call string in C++ syntax.
        """
        function_name = function_call.get_name()

        if function_name == PredefinedFunctions.TIME_RESOLUTION:
            return 'nest::Time::get_resolution().get_ms()'

        if function_name == PredefinedFunctions.TIME_STEPS:
            return 'nest::Time(nest::Time::ms((double) {!s})).get_steps()'

        if function_name == PredefinedFunctions.MAX:
            return 'std::max({!s}, {!s})'

        if function_name == PredefinedFunctions.MIN:
            return 'std::min({!s}, {!s})'

        if function_name == PredefinedFunctions.CLIP:
            # warning: the arguments of this function have been swapped and
            # are therefore [v_max, v_min, v], hence its structure
            return 'std::min({2!s}, std::max({1!s}, {0!s}))'

        if function_name == PredefinedFunctions.EXP:
            if self.is_upper_bound:
                return 'std::exp(std::min({!s},' + str(self.maximal_exponent) + '))'
            else:
                return 'std::exp({!s})'

        if function_name == PredefinedFunctions.COSH:
            if self.is_upper_bound:
                return 'std::cosh(std::min(std::abs({!s}),' + str(self.maximal_exponent) + '))'
            else:
                return 'std::cosh({!s})'

        if function_name == PredefinedFunctions.SINH:
            if self.is_upper_bound:
                return 'std::sinh(({!s} > 0 ? 1 : -1)*std::min(std::abs({!s}),' + str(self.maximal_exponent) + '))'
            else:
                return 'std::sinh({!s})'

        if function_name == PredefinedFunctions.TANH:
            return 'std::tanh({!s})'

        if function_name == PredefinedFunctions.LN:
            return 'std::log({!s})'

        if function_name == PredefinedFunctions.LOG10:
            return 'std::log10({!s})'

        if function_name == PredefinedFunctions.EXPM1:
            return 'numerics::expm1({!s})'

        if function_name == PredefinedFunctions.EMIT_SPIKE:
            return 'set_spiketime(nest::Time::step(origin.get_steps()+lag+1));\n' \
                   'nest::SpikeEvent se;\n' \
                   'nest::kernel().event_delivery_manager.send(*this, se, lag)'

        # suppress prefix for misc. predefined functions
        function_is_predefined = PredefinedFunctions.get_function(function_name)  # check if function is "predefined" purely based on the name, as we don't have access to the function symbol here
        if function_is_predefined:
            prefix = ''

        if ASTUtils.needs_arguments(function_call):
            n_args = len(function_call.get_args())
            return prefix + function_name + '(' + ', '.join(['{!s}' for _ in range(n_args)]) + ')'

        return prefix + function_name + '()'

    def convert_constant(self, constant_name):
        """
        No modifications to the constant required.
        :param constant_name: a single constant.
        :type constant_name: str
        :return: the same constant
        :rtype: str
        """
        return constant_name

    def convert_unary_op(self, unary_operator):
        """
        No modifications to the operator required.
        :param unary_operator: a string of a unary operator.
        :type unary_operator: str
        :return: the same operator
        :rtype: str
        """
        return str(unary_operator) + '(%s)'

    def convert_binary_op(self, binary_operator):
        """
        Converts a singe binary operator. Here, we have only to regard the pow operator in a special manner.
        :param binary_operator: a binary operator in string representation.
        :type binary_operator:  str
        :return: a string representing the included binary operator.
        :rtype: str
        """
        from pynestml.meta_model.ast_arithmetic_operator import ASTArithmeticOperator
        if isinstance(binary_operator, ASTArithmeticOperator) and binary_operator.is_pow_op:
            return 'pow(%s, %s)'
        else:
            return '%s' + str(binary_operator) + '%s'

    def convert_logical_not(self):
        return NESTReferenceConverter.convert_logical_not()

    def convert_logical_operator(self, op):
        return NESTReferenceConverter.convert_logical_operator(op)

    def convert_comparison_operator(self, op):
        return NESTReferenceConverter.convert_comparison_operator(op)

    def convert_bit_operator(self, op):
        return NESTReferenceConverter.convert_bit_operator(op)

    def convert_encapsulated(self):
        return NESTReferenceConverter.convert_encapsulated()

    def convert_ternary_operator(self):
        return NESTReferenceConverter.convert_ternary_operator()

    def convert_arithmetic_operator(self, op):
        return NESTReferenceConverter.convert_arithmetic_operator(op)<|MERGE_RESOLUTION|>--- conflicted
+++ resolved
@@ -29,11 +29,8 @@
 from pynestml.symbols.predefined_variables import PredefinedVariables
 from pynestml.symbols.symbol import SymbolKind
 from pynestml.utils.ast_utils import ASTUtils
-<<<<<<< HEAD
 from pynestml.utils.logger import Logger, LoggingLevel
 from pynestml.utils.messages import Messages
-=======
->>>>>>> a9b9b2bc
 
 
 class GSLReferenceConverter(IReferenceConverter):
@@ -59,7 +56,6 @@
         :rtype: str
         """
         variable_name = NestNamesConverter.convert_to_cpp_name(ast_variable.get_name())
-        #print("In gsl_reference_converter: converting " + str(variable_name))
 
         if variable_name == PredefinedVariables.E_CONSTANT:
             return 'numerics::e'
