# -*- coding: utf-8 -*-
#
# gsl_reference_converter.py
#
# This file is part of NEST.
#
# Copyright (C) 2004 The NEST Initiative
#
# NEST is free software: you can redistribute it and/or modify
# it under the terms of the GNU General Public License as published by
# the Free Software Foundation, either version 2 of the License, or
# (at your option) any later version.
#
# NEST is distributed in the hope that it will be useful,
# but WITHOUT ANY WARRANTY; without even the implied warranty of
# MERCHANTABILITY or FITNESS FOR A PARTICULAR PURPOSE.  See the
# GNU General Public License for more details.
#
# You should have received a copy of the GNU General Public License
# along with NEST.  If not, see <http://www.gnu.org/licenses/>.
from pynestml.codegeneration.gsl_names_converter import GSLNamesConverter
from pynestml.codegeneration.i_reference_converter import IReferenceConverter
from pynestml.codegeneration.nest_names_converter import NestNamesConverter
from pynestml.codegeneration.nest_reference_converter import NESTReferenceConverter
from pynestml.codegeneration.unit_converter import UnitConverter
from pynestml.meta_model.ast_function_call import ASTFunctionCall
from pynestml.meta_model.ast_variable import ASTVariable
from pynestml.symbols.predefined_functions import PredefinedFunctions
from pynestml.symbols.predefined_units import PredefinedUnits
from pynestml.symbols.predefined_variables import PredefinedVariables
from pynestml.symbols.symbol import SymbolKind
from pynestml.symbols.unit_type_symbol import UnitTypeSymbol
from pynestml.utils.ast_utils import ASTUtils
from pynestml.utils.logger import Logger, LoggingLevel
from pynestml.utils.messages import Messages


class GSLReferenceConverter(IReferenceConverter):
    """
    This class is used to convert operators and constant to the GSL (GNU Scientific Library) processable format.
    """
    maximal_exponent = 10.0

    def __init__(self, is_upper_bound=False):
        """
        Standard constructor.
        :param is_upper_bound: Indicates whether an upper bound for the exponent shall be used.
        :type is_upper_bound: bool
        """
        self.is_upper_bound = is_upper_bound

<<<<<<< HEAD
    def convert_name_reference(self, ast_variable: ASTVariable, prefix: str=''):
=======
    def convert_name_reference(self, ast_variable: ASTVariable, prefix: str = ''):
>>>>>>> 9b2f1fde
        """
        Converts a single name reference to a gsl processable format.
        :param ast_variable: a single variable
        :type ast_variable: ASTVariable
        :return: a gsl processable format of the variable
        :rtype: str
        """
        variable_name = NestNamesConverter.convert_to_cpp_name(ast_variable.get_name())

        if variable_name == PredefinedVariables.E_CONSTANT:
            return 'numerics::e'

        symbol = ast_variable.get_scope().resolve_to_symbol(ast_variable.get_complete_name(), SymbolKind.VARIABLE)
        if symbol is None:
            # test if variable name can be resolved to a type
            if PredefinedUnits.is_unit(ast_variable.get_complete_name()):
                return str(UnitConverter.get_factor(PredefinedUnits.get_unit(ast_variable.get_complete_name()).get_unit()))

            code, message = Messages.get_could_not_resolve(variable_name)
            Logger.log_message(log_level=LoggingLevel.ERROR, code=code, message=message,
                               error_position=ast_variable.get_source_position())
            return ''

        if symbol.is_init_values():
            return GSLNamesConverter.name(symbol)

        if symbol.is_buffer():
            if isinstance(symbol.get_type_symbol(), UnitTypeSymbol):
                units_conversion_factor = UnitConverter.get_factor(symbol.get_type_symbol().unit.unit)
            else:
                units_conversion_factor = 1
            s = ""
            if not units_conversion_factor == 1:
                s += "(" + str(units_conversion_factor) + " * "
            s += prefix + 'B_.' + NestNamesConverter.buffer_value(symbol)
            if symbol.has_vector_parameter():
                s += '[i]'
            if not units_conversion_factor == 1:
                s += ")"
            return s

        if symbol.is_local() or symbol.is_function:
            return variable_name

        if symbol.has_vector_parameter():
            return prefix + 'get_' + variable_name + '()[i]'

        return prefix + 'get_' + variable_name + '()'

    def convert_function_call(self, function_call, prefix=''):
        """Convert a single function call to C++ GSL API syntax.

        Parameters
        ----------
        function_call : ASTFunctionCall
            The function call node to convert.
        prefix : str
            Optional string that will be prefixed to the function call. For example, to refer to a function call in the class "node", use a prefix equal to "node." or "node->".

            Predefined functions will not be prefixed.

        Returns
        -------
        s : str
            The function call string in C++ syntax.
        """
        function_name = function_call.get_name()

        if function_name == PredefinedFunctions.TIME_RESOLUTION:
            return 'nest::Time::get_resolution().get_ms()'

        if function_name == PredefinedFunctions.TIME_STEPS:
            return 'nest::Time(nest::Time::ms((double) {!s})).get_steps()'

        if function_name == PredefinedFunctions.MAX:
            return 'std::max({!s}, {!s})'

        if function_name == PredefinedFunctions.MIN:
            return 'std::min({!s}, {!s})'

        if function_name == PredefinedFunctions.CLIP:
            # warning: the arguments of this function have been swapped and
            # are therefore [v_max, v_min, v], hence its structure
            return 'std::min({2!s}, std::max({1!s}, {0!s}))'

        if function_name == PredefinedFunctions.EXP:
            if self.is_upper_bound:
                return 'std::exp(std::min({!s},' + str(self.maximal_exponent) + '))'
            else:
                return 'std::exp({!s})'

        if function_name == PredefinedFunctions.COSH:
            if self.is_upper_bound:
                return 'std::cosh(std::min(std::abs({!s}),' + str(self.maximal_exponent) + '))'
            else:
                return 'std::cosh({!s})'

        if function_name == PredefinedFunctions.SINH:
            if self.is_upper_bound:
                return 'std::sinh(({!s} > 0 ? 1 : -1)*std::min(std::abs({!s}),' + str(self.maximal_exponent) + '))'
            else:
                return 'std::sinh({!s})'

        if function_name == PredefinedFunctions.TANH:
            return 'std::tanh({!s})'

        if function_name == PredefinedFunctions.LN:
            return 'std::log({!s})'

        if function_name == PredefinedFunctions.LOG10:
            return 'std::log10({!s})'

        if function_name == PredefinedFunctions.EXPM1:
            return 'numerics::expm1({!s})'

        if function_name == PredefinedFunctions.RANDOM_NORMAL:
            return '(({!s}) + ({!s}) * ' + prefix + 'normal_dev_( nest::kernel().rng_manager.get_rng( ' + prefix + 'get_thread() ) ))'

        if function_name == PredefinedFunctions.RANDOM_UNIFORM:
            return '(({!s}) + ({!s}) * nest::kernel().rng_manager.get_rng( ' + prefix + 'get_thread() )->drand())'

        if function_name == PredefinedFunctions.EMIT_SPIKE:
            return 'set_spiketime(nest::Time::step(origin.get_steps()+lag+1));\n' \
                   'nest::SpikeEvent se;\n' \
                   'nest::kernel().event_delivery_manager.send(*this, se, lag)'

        if function_name == PredefinedFunctions.DELIVER_SPIKE:
            return '''
        set_delay( {1!s} );
        const long __delay_steps = nest::Time::delay_ms_to_steps( get_delay() );
        set_delay_steps(__delay_steps);
        e.set_receiver( *__target );
  e.set_weight( {0!s} );
  // use accessor functions (inherited from Connection< >) to obtain delay in steps and rport
  e.set_delay_steps( get_delay_steps() );
  e.set_rport( get_rport() );
e();
'''

        # suppress prefix for misc. predefined functions
        # check if function is "predefined" purely based on the name, as we don't have access to the function symbol here
        function_is_predefined = PredefinedFunctions.get_function(function_name)
        if function_is_predefined:
            prefix = ''

        if ASTUtils.needs_arguments(function_call):
            n_args = len(function_call.get_args())
            return prefix + function_name + '(' + ', '.join(['{!s}' for _ in range(n_args)]) + ')'

        return prefix + function_name + '()'

    def convert_constant(self, constant_name):
        """
        No modifications to the constant required.
        :param constant_name: a single constant.
        :type constant_name: str
        :return: the same constant
        :rtype: str
        """
        return constant_name

    def convert_unary_op(self, unary_operator):
        """
        No modifications to the operator required.
        :param unary_operator: a string of a unary operator.
        :type unary_operator: str
        :return: the same operator
        :rtype: str
        """
        return str(unary_operator) + '(%s)'

    def convert_binary_op(self, binary_operator):
        """
        Converts a singe binary operator. Here, we have only to regard the pow operator in a special manner.
        :param binary_operator: a binary operator in string representation.
        :type binary_operator:  str
        :return: a string representing the included binary operator.
        :rtype: str
        """
        from pynestml.meta_model.ast_arithmetic_operator import ASTArithmeticOperator
        if isinstance(binary_operator, ASTArithmeticOperator) and binary_operator.is_pow_op:
            return 'pow(%s, %s)'
        else:
            return '%s' + str(binary_operator) + '%s'

    def convert_logical_not(self):
        return NESTReferenceConverter.convert_logical_not()

    def convert_logical_operator(self, op):
        return NESTReferenceConverter.convert_logical_operator(op)

    def convert_comparison_operator(self, op):
        return NESTReferenceConverter.convert_comparison_operator(op)

    def convert_bit_operator(self, op):
        return NESTReferenceConverter.convert_bit_operator(op)

    def convert_encapsulated(self):
        return NESTReferenceConverter.convert_encapsulated()

    def convert_ternary_operator(self):
        return NESTReferenceConverter.convert_ternary_operator()

    def convert_arithmetic_operator(self, op):
        return NESTReferenceConverter.convert_arithmetic_operator(op)<|MERGE_RESOLUTION|>--- conflicted
+++ resolved
@@ -49,11 +49,7 @@
         """
         self.is_upper_bound = is_upper_bound
 
-<<<<<<< HEAD
-    def convert_name_reference(self, ast_variable: ASTVariable, prefix: str=''):
-=======
     def convert_name_reference(self, ast_variable: ASTVariable, prefix: str = ''):
->>>>>>> 9b2f1fde
         """
         Converts a single name reference to a gsl processable format.
         :param ast_variable: a single variable
