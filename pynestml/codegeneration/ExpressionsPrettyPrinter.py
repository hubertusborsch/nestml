#
# ExpressionsPrettyPrinter.py
#
# This file is part of NEST.
#
# Copyright (C) 2004 The NEST Initiative
#
# NEST is free software: you can redistribute it and/or modify
# it under the terms of the GNU General Public License as published by
# the Free Software Foundation, either version 2 of the License, or
# (at your option) any later version.
#
# NEST is distributed in the hope that it will be useful,
# but WITHOUT ANY WARRANTY; without even the implied warranty of
# MERCHANTABILITY or FITNESS FOR A PARTICULAR PURPOSE.  See the
# GNU General Public License for more details.
#
# You should have received a copy of the GNU General Public License
# along with NEST.  If not, see <http://www.gnu.org/licenses/>.
<<<<<<< HEAD
from pynestml.utils.Logger import LoggingLevel, Logger
from pynestml.utils.ASTUtils import ASTUtils
from pynestml.modelprocessor.ASTSimpleExpression import ASTSimpleExpression
=======
from pynestml.codegeneration.IReferenceConverter import IReferenceConverter
from pynestml.codegeneration.IdempotentReferenceConverter import IdempotentReferenceConverter
>>>>>>> 86740c07
from pynestml.modelprocessor.ASTExpression import ASTExpression
from pynestml.modelprocessor.ASTFunctionCall import ASTFunctionCall
from pynestml.modelprocessor.ASTSimpleExpression import ASTSimpleExpression
from pynestml.utils.ASTUtils import ASTUtils
from pynestml.utils.Logger import LOGGING_LEVEL, Logger


class ExpressionsPrettyPrinter(object):
    """
    Converts expressions to the executable platform dependent code. By using different
    referenceConverters for the handling of variables, names, and functions can be adapted. For this,
    implement own IReferenceConverter specialisation.
    This class is used to transform only parts of the procedural language and not nestml in whole.
    """
    __referenceConverter = None
    __typesPrinter = None

    def __init__(self, _referenceConverter=None, _typesPrinter=None):
        """
        Standard constructor.
        :param _referenceConverter: a single reference converter object.
        :type _referenceConverter: IReferenceConverter
        :param _typesPrinter: a types Printer
        :type _typesPrinter: ITypesPrinter
        """
        assert (_referenceConverter is None or isinstance(_referenceConverter, IReferenceConverter)), \
            '(PyNestML.CodeGeneration.ExpressionPrettyPrinter) No or wrong type of reference converter provided (%s)!'
        assert (_referenceConverter is None or isinstance(_referenceConverter, IReferenceConverter)), \
            '(PyNestML.CodeGeneration.ExpressionPrettyPrinter) No or wrong type of reference converter provided (%s)!'
        if _referenceConverter is not None:
            self.__referenceConverter = _referenceConverter
        else:
            self.__referenceConverter = IdempotentReferenceConverter()
        if _typesPrinter is not None:
            self.__typesPrinter = _typesPrinter
        else:
            self.__typesPrinter = TypesPrinter()

    def printExpression(self, _expr=None):
        """
        Prints a single rhs.
        :param _expr: a single rhs.
        :type _expr: ASTExpression or ASTSimpleExpression.
        :return: string representation of the rhs
        :rtype: str
        """
        assert (_expr is not None and (isinstance(_expr, ASTSimpleExpression) or isinstance(_expr, ASTExpression))), \
            '(PyNestML.CodeGeneration.ExpressionPrettyPrinter) No or wrong type of rhs provided (%s)!' % type(
                _expr)
        if _expr.getImplicitConversionFactor() is not None:
            return str(_expr.getImplicitConversionFactor()) + ' * (' + self.__doPrint(_expr) + ')'
        else:
            return self.__doPrint(_expr)

    def __doPrint(self, _expr=None):
        """
        Prints a single rhs.
        :param _expr: a single rhs.
        :type _expr: ASTExpression or ASTSimpleExpression.
        :return: string representation of the rhs
        :rtype: str
        """
        if isinstance(_expr, ASTSimpleExpression):
            if _expr.has_unit():
                return self.__typesPrinter.prettyPrint(_expr.get_numeric_literal()) + '*' + \
                       self.__referenceConverter.convertNameReference(_expr.get_variable())
            elif _expr.is_numeric_literal():
                return str(_expr.get_numeric_literal())
            elif _expr.is_inf_literal():
                return self.__referenceConverter.convertConstant('inf')
            elif _expr.is_string():
                return self.__typesPrinter.prettyPrint(_expr.get_string())
            elif _expr.is_boolean_true():
                return self.__typesPrinter.prettyPrint(True)
            elif _expr.is_boolean_false():
                return self.__typesPrinter.prettyPrint(False)
            elif _expr.is_variable():
                return self.__referenceConverter.convertNameReference(_expr.get_variable())
            elif _expr.is_function_call():
                return self.printFunctionCall(_expr.get_function_call())
        elif isinstance(_expr, ASTExpression):
            # a unary operator
            if _expr.is_unary_operator():
                op = self.__referenceConverter.convertUnaryOp(_expr.get_unary_operator())
                rhs = self.printExpression(_expr.get_expression())
                return op % rhs
            # encapsulated in brackets
            elif _expr.is_encapsulated:
                return self.__referenceConverter.convertEncapsulated() % self.printExpression(_expr.get_expression())
            # logical not
            elif _expr.isLogicalNot():
                op = self.__referenceConverter.convertLogicalNot()
                rhs = self.printExpression(_expr.get_expression())
                return op % rhs
            # compound rhs with lhs + rhs
            elif _expr.is_compound_expression():
                lhs = self.printExpression(_expr.get_lhs())
                op = self.__referenceConverter.convertBinaryOp(_expr.get_binary_operator())
                rhs = self.printExpression(_expr.get_rhs())
                return op % (lhs, rhs)
            elif _expr.is_ternary_operator():
                condition = self.printExpression(_expr.get_condition())
                ifTrue = self.printExpression(_expr.get_if_true())
                ifNot = self.printExpression(_expr.if_not)
                return self.__referenceConverter.convertTernaryOperator() % (condition, ifTrue, ifNot)
        else:
            Logger.log_message('Unsupported rhs in rhs pretty printer!', LoggingLevel.ERROR)
            return ''

    def printFunctionCall(self, _functionCall):
        """
        Prints a single function call.
        :param _functionCall: a single function call.
        :type _functionCall: ASTFunctionCall
        :return: a string representation
        :rtype: str
        """
        assert (_functionCall is not None and isinstance(_functionCall, ASTFunctionCall)), \
            '(PyNestML.CodeGeneration.ExpressionPrettyPrinter) No or wrong type of function call provided (%s)!' \
            % type(_functionCall)
        functionName = self.__referenceConverter.convertFunctionCall(_functionCall)
        if ASTUtils.needs_arguments(_functionCall):
            return functionName % self.printFunctionCallArguments(_functionCall)
        else:
            return functionName

    def printFunctionCallArguments(self, _functionCall=None):
        """
        Prints the arguments of the handed over function call.
        :param _functionCall: a single function call
        :type _functionCall: ASTFunctionCall
        :return: a string representation
        :rtype: str
        """
        assert (_functionCall is not None and isinstance(_functionCall, ASTFunctionCall)), \
            '(PyNestML.CodeGeneration.ExpressionPrettyPrinter) No or wrong type of function call provided (%s)!' \
            % type(_functionCall)
        ret = ''
        for arg in _functionCall.get_args():
            ret += self.printExpression(arg)
            if _functionCall.get_args().index(arg) < len(_functionCall.get_args()) - 1:
                ret += ', '
        return ret


class TypesPrinter(object):
    """
    Returns a processable format of the handed over element.
    """

    def prettyPrint(self, _element=None):
        assert (_element is not None), \
            '(PyNestML.CodeGeneration.PrettyPrinter) No element provided (%s)!' % _element
        if isinstance(_element, bool) and _element:
            return 'true'
        elif isinstance(_element, bool) and not _element:
            return 'false'
        elif isinstance(_element, int) or isinstance(_element, float):
            return str(_element)<|MERGE_RESOLUTION|>--- conflicted
+++ resolved
@@ -17,19 +17,13 @@
 #
 # You should have received a copy of the GNU General Public License
 # along with NEST.  If not, see <http://www.gnu.org/licenses/>.
-<<<<<<< HEAD
-from pynestml.utils.Logger import LoggingLevel, Logger
-from pynestml.utils.ASTUtils import ASTUtils
-from pynestml.modelprocessor.ASTSimpleExpression import ASTSimpleExpression
-=======
+from pynestml.ast.ASTExpression import ASTExpression
+from pynestml.ast.ASTFunctionCall import ASTFunctionCall
+from pynestml.ast.ASTSimpleExpression import ASTSimpleExpression
 from pynestml.codegeneration.IReferenceConverter import IReferenceConverter
 from pynestml.codegeneration.IdempotentReferenceConverter import IdempotentReferenceConverter
->>>>>>> 86740c07
-from pynestml.modelprocessor.ASTExpression import ASTExpression
-from pynestml.modelprocessor.ASTFunctionCall import ASTFunctionCall
-from pynestml.modelprocessor.ASTSimpleExpression import ASTSimpleExpression
 from pynestml.utils.ASTUtils import ASTUtils
-from pynestml.utils.Logger import LOGGING_LEVEL, Logger
+from pynestml.utils.Logger import LoggingLevel, Logger
 
 
 class ExpressionsPrettyPrinter(object):
@@ -89,6 +83,7 @@
         """
         if isinstance(_expr, ASTSimpleExpression):
             if _expr.has_unit():
+                #todo by kp: this should not be done in the typesPrinter, obsolete
                 return self.__typesPrinter.prettyPrint(_expr.get_numeric_literal()) + '*' + \
                        self.__referenceConverter.convertNameReference(_expr.get_variable())
             elif _expr.is_numeric_literal():
@@ -115,7 +110,7 @@
             elif _expr.is_encapsulated:
                 return self.__referenceConverter.convertEncapsulated() % self.printExpression(_expr.get_expression())
             # logical not
-            elif _expr.isLogicalNot():
+            elif _expr.is_logical_not:
                 op = self.__referenceConverter.convertLogicalNot()
                 rhs = self.printExpression(_expr.get_expression())
                 return op % rhs
