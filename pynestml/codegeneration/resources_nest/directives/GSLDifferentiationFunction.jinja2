{#
  Creates GSL implementation of the differentiation step for the system of ODEs.
-#}
extern "C" inline int {{neuronName}}_dynamics(double, const double ode_state[], double f[], void* pnode){
  typedef {{neuronName}}::State_ State_;
  // get access to node so we can almost work as in a member function
  assert( pnode );
  const {{neuronName}}& node = *( reinterpret_cast< {{neuronName}}* >( pnode ) );

  // ode_state[] here is---and must be---the state vector supplied by the integrator,
  // not the state vector in the node, node.S_.ode_state[].

<<<<<<< HEAD
  {%- for ode in neuron.get_equations_blocks().get_declarations() -%}
    {%- for function in utils.get_alias_symbols(ode) -%}
      {%- if not function.is_equation() -%}
        {% set declaringExpression = function.get_declaring_expression() -%}
  double {{names.name(function)}} = {{printerGSL.print_expression(declaringExpression, prefix="node.")}};
      {% endif -%}
    {% endfor -%}
  {% endfor %}

  {# todo by kp: this part is no longer required since we make all functions self contained
  {% for function in neuron.get_function_symbols() -%}
    {% set declaringExpression = function.get_declaring_expression() -%}
  double {{names.name(function)}} = {{printerGSL.print_expression(declaringExpression, prefix="node.")}};
  {% endfor -%}
  #}

{% for variable_name in numeric_state_variables: -%}
{%   set update_expr = numeric_update_expressions[variable_name] -%}
{%   set variable_sym = numeric_variable_symbols[variable_name] -%}
  f[{{names.array_index(variable_sym)}}] = {{printerGSL.print_expression(update_expr, prefix="node.")}};
{% endfor -%}
=======
{%- for ode in neuron.get_equations_blocks().get_declarations() %}
{%-   for function in utils.get_alias_symbols(ode) %}
{%-     if not function.is_equation() %}
{%-       set declaringExpression = function.get_declaring_expression() %}
  double {{names.name(function)}} = {{printerGSL.print_expression(declaringExpression, prefix="node.")}};
{%-     endif %}
{%-   endfor %}
{%- endfor %}

{# todo by kp: this part is no longer required since we make all functions self contained
{%- for function in neuron.get_function_symbols() %}
{%-   set declaringExpression = function.get_declaring_expression() %}
  double {{names.name(function)}} = {{printerGSL.print_expression(declaringExpression, prefix="node.")}};
{%- endfor %}
#}

{%- for variable_name in numeric_state_variables: %}
{%-   set update_expr = numeric_update_expressions[variable_name] %}
{%-   set variable_sym = numeric_variable_symbols[variable_name] %}
  f[{{names.array_index(variable_sym)}}] = {{printerGSL.print_expression(update_expr, prefix="node.")}};
{%- endfor %}
>>>>>>> 9b2f1fde

  return GSL_SUCCESS;
}
<|MERGE_RESOLUTION|>--- conflicted
+++ resolved
@@ -10,29 +10,6 @@
   // ode_state[] here is---and must be---the state vector supplied by the integrator,
   // not the state vector in the node, node.S_.ode_state[].
 
-<<<<<<< HEAD
-  {%- for ode in neuron.get_equations_blocks().get_declarations() -%}
-    {%- for function in utils.get_alias_symbols(ode) -%}
-      {%- if not function.is_equation() -%}
-        {% set declaringExpression = function.get_declaring_expression() -%}
-  double {{names.name(function)}} = {{printerGSL.print_expression(declaringExpression, prefix="node.")}};
-      {% endif -%}
-    {% endfor -%}
-  {% endfor %}
-
-  {# todo by kp: this part is no longer required since we make all functions self contained
-  {% for function in neuron.get_function_symbols() -%}
-    {% set declaringExpression = function.get_declaring_expression() -%}
-  double {{names.name(function)}} = {{printerGSL.print_expression(declaringExpression, prefix="node.")}};
-  {% endfor -%}
-  #}
-
-{% for variable_name in numeric_state_variables: -%}
-{%   set update_expr = numeric_update_expressions[variable_name] -%}
-{%   set variable_sym = numeric_variable_symbols[variable_name] -%}
-  f[{{names.array_index(variable_sym)}}] = {{printerGSL.print_expression(update_expr, prefix="node.")}};
-{% endfor -%}
-=======
 {%- for ode in neuron.get_equations_blocks().get_declarations() %}
 {%-   for function in utils.get_alias_symbols(ode) %}
 {%-     if not function.is_equation() %}
@@ -54,7 +31,6 @@
 {%-   set variable_sym = numeric_variable_symbols[variable_name] %}
   f[{{names.array_index(variable_sym)}}] = {{printerGSL.print_expression(update_expr, prefix="node.")}};
 {%- endfor %}
->>>>>>> 9b2f1fde
 
   return GSL_SUCCESS;
 }
