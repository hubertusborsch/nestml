# -*- coding: utf-8 -*-
#
# codegenerator.py
#
# This file is part of NEST.
#
# Copyright (C) 2004 The NEST Initiative
#
# NEST is free software: you can redistribute it and/or modify
# it under the terms of the GNU General Public License as published by
# the Free Software Foundation, either version 2 of the License, or
# (at your option) any later version.
#
# NEST is distributed in the hope that it will be useful,
# but WITHOUT ANY WARRANTY; without even the implied warranty of
# MERCHANTABILITY or FITNESS FOR A PARTICULAR PURPOSE.  See the
# GNU General Public License for more details.
#
# You should have received a copy of the GNU General Public License
# along with NEST.  If not, see <http://www.gnu.org/licenses/>.

<<<<<<< HEAD
from typing import Sequence

from pynestml.exceptions.invalid_target_exception import InvalidTargetException
from pynestml.meta_model.ast_neuron import ASTNeuron
from pynestml.meta_model.ast_node import ASTNode
=======
from __future__ import annotations
from typing import Any, Mapping, Optional, Sequence

from pynestml.exceptions.invalid_target_exception import InvalidTargetException
from pynestml.meta_model.ast_neuron import ASTNeuron
>>>>>>> 764741f0
from pynestml.utils.logger import Logger
from pynestml.utils.logger import LoggingLevel
from pynestml.utils.messages import Messages


class CodeGenerator:

    _default_options: Mapping[str, Any] = {}

    def __init__(self, target, options: Optional[Mapping[str, Any]]=None):
        if not target.upper() in self.get_known_targets():
            code, msg = Messages.get_unknown_target(target)
            Logger.log_message(message=msg, code=code, log_level=LoggingLevel.ERROR)
            raise InvalidTargetException()

        self._target = target
        if "_default_options" in dir(self.__class__):
            self._options = dict(self.__class__._default_options)
        if options:
            self.set_options(options)

    def generate_code(self, neurons) -> None:
        """the base class CodeGenerator does not generate any code"""
        pass

    def generate_neuron_code(self, neuron) -> None:
        """the base class CodeGenerator does not generate any code"""
        pass

    def set_options(self, options: Mapping[str, Any]):
        if not "_default_options" in dir(self.__class__):
            assert "Code generator class \"" + str(self.__class__) + "\" does not support setting options."
        for k in options.keys():
            assert k in self.__class__._default_options, "Option \"" + str(k) + "\" does not exist in code generator"
        self._options.update(options)

    def get_option(self, k):
        return self._options[k]

    def generate_neurons(self, neurons: Sequence[ASTNeuron]):
        """
        Generate code for the given neurons.

<<<<<<< HEAD
        :param neurons: a list of neurons
=======
        :param neurons: a list of neurons.
        :type neurons: Sequence[ASTNeuron]
>>>>>>> 764741f0
        """
        from pynestml.frontend.frontend_configuration import FrontendConfiguration

        for neuron in neurons:
            self.generate_neuron_code(neuron)
            if not Logger.has_errors(neuron):
                code, message = Messages.get_code_generated(neuron.get_name(), FrontendConfiguration.get_target_path())
                Logger.log_message(neuron, code, message, neuron.get_source_position(), LoggingLevel.INFO)

<<<<<<< HEAD
    def generate_code(self, neurons: Sequence[ASTNeuron]):
        """
        Generate code for the given neurons and (depending on the target) generate an index page, module entrypoint or
        similar that incorporates an enumeration of all neurons.

        :param neurons: a list of neurons.
        """
        if self._target.upper() == "NEST":
=======
    @staticmethod
    def get_known_targets():
        targets = ["NEST", "autodoc", ""]     # include the empty string here to represent "no code generated"
        targets = [s.upper() for s in targets]
        return targets

    @staticmethod
    def from_target_name(target_name: str, options: Optional[Mapping[str, Any]]=None) -> CodeGenerator:
        """Static factory method that returns a new instance of a child class of CodeGenerator"""
        assert target_name.upper() in CodeGenerator.get_known_targets(), "Unknown target platform requested: \"" + str(target_name) + "\""
        if target_name.upper() == "NEST":
>>>>>>> 764741f0
            from pynestml.codegeneration.nest_codegenerator import NESTCodeGenerator
            return NESTCodeGenerator(options)
        elif target_name.upper() == "AUTODOC":
            from pynestml.codegeneration.autodoc_codegenerator import AutoDocCodeGenerator
            assert options is None or options == {}, "\"autodoc\" code generator does not support options"
            return AutoDocCodeGenerator()
        elif target_name == "":
            # dummy/null target: user requested to not generate any code
            code, message = Messages.get_no_code_generated()
            Logger.log_message(None, code, message, None, LoggingLevel.INFO)
            return CodeGenerator("", options)
        assert False  # cannot reach here due to earlier assert -- silence static checker warnings<|MERGE_RESOLUTION|>--- conflicted
+++ resolved
@@ -19,19 +19,11 @@
 # You should have received a copy of the GNU General Public License
 # along with NEST.  If not, see <http://www.gnu.org/licenses/>.
 
-<<<<<<< HEAD
-from typing import Sequence
-
-from pynestml.exceptions.invalid_target_exception import InvalidTargetException
-from pynestml.meta_model.ast_neuron import ASTNeuron
-from pynestml.meta_model.ast_node import ASTNode
-=======
 from __future__ import annotations
 from typing import Any, Mapping, Optional, Sequence
 
 from pynestml.exceptions.invalid_target_exception import InvalidTargetException
 from pynestml.meta_model.ast_neuron import ASTNeuron
->>>>>>> 764741f0
 from pynestml.utils.logger import Logger
 from pynestml.utils.logger import LoggingLevel
 from pynestml.utils.messages import Messages
@@ -53,11 +45,11 @@
         if options:
             self.set_options(options)
 
-    def generate_code(self, neurons) -> None:
+    def generate_code(self, neurons: Sequence[ASTNeuron]) -> None:
         """the base class CodeGenerator does not generate any code"""
         pass
 
-    def generate_neuron_code(self, neuron) -> None:
+    def generate_neuron_code(self, neuron: ASTNeuron) -> None:
         """the base class CodeGenerator does not generate any code"""
         pass
 
@@ -75,12 +67,7 @@
         """
         Generate code for the given neurons.
 
-<<<<<<< HEAD
-        :param neurons: a list of neurons
-=======
         :param neurons: a list of neurons.
-        :type neurons: Sequence[ASTNeuron]
->>>>>>> 764741f0
         """
         from pynestml.frontend.frontend_configuration import FrontendConfiguration
 
@@ -90,16 +77,6 @@
                 code, message = Messages.get_code_generated(neuron.get_name(), FrontendConfiguration.get_target_path())
                 Logger.log_message(neuron, code, message, neuron.get_source_position(), LoggingLevel.INFO)
 
-<<<<<<< HEAD
-    def generate_code(self, neurons: Sequence[ASTNeuron]):
-        """
-        Generate code for the given neurons and (depending on the target) generate an index page, module entrypoint or
-        similar that incorporates an enumeration of all neurons.
-
-        :param neurons: a list of neurons.
-        """
-        if self._target.upper() == "NEST":
-=======
     @staticmethod
     def get_known_targets():
         targets = ["NEST", "autodoc", ""]     # include the empty string here to represent "no code generated"
@@ -111,7 +88,6 @@
         """Static factory method that returns a new instance of a child class of CodeGenerator"""
         assert target_name.upper() in CodeGenerator.get_known_targets(), "Unknown target platform requested: \"" + str(target_name) + "\""
         if target_name.upper() == "NEST":
->>>>>>> 764741f0
             from pynestml.codegeneration.nest_codegenerator import NESTCodeGenerator
             return NESTCodeGenerator(options)
         elif target_name.upper() == "AUTODOC":
