--- conflicted
+++ resolved
@@ -19,22 +19,14 @@
 # You should have received a copy of the GNU General Public License
 # along with NEST.  If not, see <http://www.gnu.org/licenses/>.
 
-<<<<<<< HEAD
-from typing import List
-=======
->>>>>>> 9b2f1fde
+from typing import List, Sequence, Optional, Union, List, Dict, Mapping
+
 import copy
 import json
 import datetime
 import os
 import re
 import sympy
-<<<<<<< HEAD
-from typing import Optional
-
-=======
-from typing import Optional, Union, List, Dict, Mapping
->>>>>>> 9b2f1fde
 from jinja2 import Environment, FileSystemLoader, TemplateRuntimeError
 from odetoolbox import analysis
 
@@ -54,35 +46,18 @@
 from pynestml.codegeneration.nest_printer import NestPrinter
 from pynestml.codegeneration.nest_reference_converter import NESTReferenceConverter
 from pynestml.frontend.frontend_configuration import FrontendConfiguration
-<<<<<<< HEAD
 from pynestml.meta_model.ast_external_variable import ASTExternalVariable
 from pynestml.meta_model.ast_return_stmt import ASTReturnStmt
-from pynestml.meta_model.ast_assignment import ASTAssignment
-from pynestml.meta_model.ast_declaration import ASTDeclaration
-from pynestml.meta_model.ast_equations_block import ASTEquationsBlock
-from pynestml.meta_model.ast_node_factory import ASTNodeFactory
-from pynestml.meta_model.ast_inline_expression import ASTInlineExpression
-from pynestml.meta_model.ast_ode_equation import ASTOdeEquation
-from pynestml.meta_model.ast_neuron import ASTNeuron
-from pynestml.meta_model.ast_ode_shape import ASTOdeShape
-from pynestml.meta_model.ast_variable import ASTVariable
-from pynestml.meta_model.ast_stmt import ASTStmt
-from pynestml.solver.solution_transformers import integrate_exact_solution, functional_shapes_to_odes
-from pynestml.solver.transformer_base import add_assignment_to_update_block, add_declarations_to_internals
-from pynestml.solver.transformer_base import add_declaration_to_initial_values, declaration_in_initial_values
-from pynestml.symbols.predefined_functions import PredefinedFunctions
-from pynestml.symbols.symbol import SymbolKind
-from pynestml.symbols.variable_symbol import VariableType, VariableSymbol
-=======
 from pynestml.meta_model.ast_assignment import ASTAssignment
 from pynestml.meta_model.ast_declaration import ASTDeclaration
 from pynestml.meta_model.ast_equations_block import ASTEquationsBlock
 from pynestml.meta_model.ast_expression import ASTExpression
 from pynestml.meta_model.ast_input_port import ASTInputPort
 from pynestml.meta_model.ast_inline_expression import ASTInlineExpression
+from pynestml.meta_model.ast_kernel import ASTKernel
 from pynestml.meta_model.ast_neuron import ASTNeuron
 from pynestml.meta_model.ast_node_factory import ASTNodeFactory
-from pynestml.meta_model.ast_kernel import ASTKernel
+from pynestml.meta_model.ast_ode_equation import ASTOdeEquation
 from pynestml.meta_model.ast_simple_expression import ASTSimpleExpression
 from pynestml.meta_model.ast_variable import ASTVariable
 from pynestml.symbol_table.symbol_table import SymbolTable
@@ -90,7 +65,6 @@
 from pynestml.symbols.symbol import SymbolKind
 from pynestml.symbols.variable_symbol import VariableType, VariableSymbol
 from pynestml.symbols.variable_symbol import BlockType
->>>>>>> 9b2f1fde
 from pynestml.utils.ast_utils import ASTUtils
 from pynestml.utils.logger import Logger
 from pynestml.utils.logger import LoggingLevel
@@ -108,235 +82,6 @@
 from pynestml.visitors.ast_random_number_generator_visitor import ASTRandomNumberGeneratorVisitor
 
 
-<<<<<<< HEAD
-def variable_in_neuron_initial_values(name: str, neuron: ASTNeuron):
-    for decl in neuron.get_initial_blocks().get_declarations():
-        assert len(decl.get_variables()) == 1, "Multiple declarations in the same statement not yet supported"
-        if decl.get_variables()[0].get_complete_name() == name:
-            return True
-    return False
-
-
-def variable_in_solver(shape_var: str, solver_dicts):
-    """Check if a variable by this name is defined in the ode-toolbox solver results
-    """
-
-    for solver_dict in solver_dicts:
-        if solver_dict is None:
-            continue
-
-        for var_name in solver_dict["state_variables"]:
-            var_name_base = var_name.split("__X__")[0]
-            #var_name_base = var_name_base.split("__d")[0]
-            if var_name_base == shape_var:
-                return True
-
-    return False
-
-def is_ode_variable(var_base_name, neuron):
-    equations_block = neuron.get_equations_blocks()
-    for ode_eq in equations_block.get_ode_equations():
-        var = ode_eq.get_lhs()
-        if var.get_name() == var_base_name:
-            return True
-    return False
-
-
-def variable_in_shapes(var_name: str, shapes):
-    """Check if a variable by this name (in ode-toolbox style) is defined in the ode-toolbox solver results
-    """
-
-    var_name_base = var_name.split("__X__")[0]
-    var_name_base = var_name_base.split("__d")[0]
-    var_name_base = var_name_base.replace("__DOLLAR", "$")
-
-    for shape in shapes:
-        for shape_var in shape.get_variables():
-            if var_name_base == shape_var.get_name():
-                return True
-
-    return False
-
-
-def get_initial_value_from_odetb_result(var_name: str, solver_dicts):
-    """Get the initial value of the variable with the given name from the ode-toolbox results JSON.
-
-    N.B. the variable name is given in ode-toolbox notation.
-    """
-
-    order = -1
-    for solver_dict in solver_dicts:
-        if solver_dict is None:
-            continue
-
-        if var_name in solver_dict["state_variables"]:
-            return solver_dict["initial_values"][var_name]
-
-    assert False, "Initial value not found for ODE with name \"" + var_name + "\""
-
-
-def get_shape_var_order_from_ode_toolbox_result(shape_var: str, solver_dicts):
-    """Get the differential order of the variable with the given name from the ode-toolbox results JSON.
-
-    N.B. the variable name is given in NESTML notation, e.g. "g_in$"; convert to ode-toolbox export format notation (e.g. "g_in__DOLLAR").
-    """
-
-    shape_var = shape_var.replace("$", "__DOLLAR")
-
-    order = -1
-    for solver_dict in solver_dicts:
-        if solver_dict is None:
-            continue
-
-        for var_name in solver_dict["state_variables"]:
-            var_name_base = var_name.split("__X__")[0]
-            var_name_base = var_name_base.split("__d")[0]
-            if var_name_base == shape_var:
-                order = max(order, var_name.count("__d") + 1)
-
-    assert order >= 0, "Variable of name \"" + shape_var + "\" not found in ode-toolbox result"
-    return order
-
-
-def to_odetb_processed_name(name: str) -> str:
-    """convert name in the same way as ode-toolbox does from input to output, i.e. returned names are compatible with ode-toolbox output"""
-    return name.replace("$", "__DOLLAR").replace("'", "__d")
-
-def to_odetb_name(name: str) -> str:
-    """convert to a name suitable for ode-toolbox input"""
-    return name.replace("$", "__DOLLAR")
-
-
-def get_expr_from_shape_var(shape, var_name):
-    assert type(var_name) == str
-    for var, expr in zip(shape.get_variables(), shape.get_expressions()):
-        if var.get_complete_name() == var_name:
-            return expr
-    assert False, "variable name not found in shape"
-
-
-def construct_shape_X_spike_buf_name(shape_var_name: str, spike_input_port, order: int, diff_order_symbol="__d"):
-    assert type(shape_var_name) is str
-    assert type(order) is int
-    assert type(diff_order_symbol) is str
-    return shape_var_name.replace("$", "__DOLLAR") + "__X__" + str(spike_input_port) + diff_order_symbol * order
-
-
-def replace_rhs_variable(expr, variable_name_to_replace, shape_var, spike_buf):
-    def replace_shape_var(node):
-        if type(node) is ASTSimpleExpression \
-            and node.is_variable() \
-            and node.get_variable().get_name() == variable_name_to_replace:
-            #replace_with.update_scope(node.get_scope())
-            #replace_with.accept(ASTSymbolTableVisitor())
-            var_order = node.get_variable().get_differential_order()
-            new_variable_name = construct_shape_X_spike_buf_name(shape_var.get_name(), spike_buf, var_order - 1, diff_order_symbol="'")
-            new_variable = ASTVariable(new_variable_name, var_order)
-            new_variable.set_source_position(node.get_variable().get_source_position())
-            #print("Replacing variable " + str(node.get_variable().get_name()) + " with " + str(new_variable_name))
-            #print("\t order before = " + str(node.get_variable().get_differential_order()))
-            #print("\t scope before = " + str(node.get_scope()))
-            #print("\t scope before = " + str(node.get_variable().get_scope()))
-            #print("\t source_position before = " + str(shape_var.get_source_position()))
-            node.set_variable(new_variable)
-            #print("\t order after = " + str(node.get_variable().get_differential_order()))
-            #print("\t scope after = " + str(node.get_scope()))
-            #print("\t scope after = " + str(node.get_variable().get_scope()))
-            #print("\t source_position before = " + str(node.get_variable().get_source_position()))
-
-    expr.accept(ASTHigherOrderVisitor(visit_funcs=replace_shape_var))
-
-
-def get_input_port_by_name(input_block, port_name):
-    for input_port in input_block.get_input_ports():
-        if input_port.name == port_name:
-            return input_port
-    return None
-
-def get_post_port_by_name(input_block, port_name):
-    for port in input_block.get_input_ports():
-        if port.get_name() == port_name \
-         and port.is_post():
-            return port
-    return None
-
-def get_parameter_by_name(parameters_block, var_name):
-    for decl in parameters_block.get_declarations():
-        for var in decl.get_variables():
-            if var.get_name() == var_name:
-                return decl
-    return None
-
-
-def replace_rhs_variables(expr, shape_buffers):
-    """
-    Replace variable names in definitions of shape dynamics.
-
-    Say that the shape is
-
-    .. code-block::
-
-        G = -G / tau
-
-    Its variable symbol might be replaced by "G__X__spikesEx":
-
-    .. code-block::
-
-        G__X__spikesEx = -G / tau
-
-    This function updates the right-hand side of `expr` so that it would also read (in this example):
-
-    .. code-block::
-
-        G__X__spikesEx = -G__X__spikesEx / tau
-
-    These equations will later on be fed to ode-toolbox, so we use the symbol "'" to indicate differential order.
-
-    Note that for shapes/systems of ODE of dimension > 1, all variable orders and all variables for this shape will already be present in `shape_buffers`.
-    """
-    for shape, spike_buf in shape_buffers:
-        for shape_var in shape.get_variables():
-            variable_name_to_replace = shape_var.get_name()
-            replace_rhs_variable(expr, variable_name_to_replace=variable_name_to_replace, shape_var=shape_var, spike_buf=spike_buf)
-
-
-def is_delta_shape(shape):
-    """catches definition of shape, or reference (function call or variable name) of a delta shape function"""
-    if type(shape) is ASTOdeShape:
-        if not len(shape.get_variables()) == 1:
-            # delta shape not allowed if more than one variable is defined in this shape
-            return False
-        expr = shape.get_expressions()[0]
-    else:
-        expr = shape
-
-    rhs_is_delta_shape = type(expr) is ASTSimpleExpression \
-        and expr.is_function_call() \
-        and expr.get_function_call().get_scope().resolve_to_symbol(expr.get_function_call().get_name(), SymbolKind.FUNCTION) == PredefinedFunctions.name2function["delta"]
-    rhs_is_multiplied_delta_shape = type(expr) is ASTExpression \
-        and type(expr.get_rhs()) is ASTSimpleExpression \
-        and expr.get_rhs().is_function_call() \
-        and expr.get_rhs().get_function_call().get_scope().resolve_to_symbol(expr.get_rhs().get_function_call().get_name(), SymbolKind.FUNCTION) == PredefinedFunctions.name2function["delta"]
-    #is_name_of_delta_shape = type(expr) is ASTSimpleExpression \
-        #and expr.is_variable() \
-        #and expr.get_variable().get_scope().resolve_to_symbol(expr.get_variable().get_name(), SymbolKind.VARIABLE).is_shape() \
-        #and expr.
-    return rhs_is_delta_shape or rhs_is_multiplied_delta_shape
-
-
-def get_delta_shape_prefactor_expr(shape):
-    assert type(shape) is ASTOdeShape
-    assert len(shape.get_variables()) == 1
-    expr = shape.get_expressions()[0]
-    if type(expr) is ASTExpression \
-     and expr.get_rhs().is_function_call() \
-     and expr.get_rhs().get_function_call().get_scope().resolve_to_symbol(expr.get_rhs().get_function_call().get_name(), SymbolKind.FUNCTION) == PredefinedFunctions.name2function["delta"] \
-     and expr.binary_operator.is_times_op:
-        return str(expr.lhs)
-
-
-=======
->>>>>>> 9b2f1fde
 class NESTCodeGenerator(CodeGenerator):
     """
     Code generator for a C++ NEST extension module.
@@ -344,12 +89,8 @@
 
     _variable_matching_template = r'(\b)({})(\b)'
 
-<<<<<<< HEAD
     def __init__(self, options=None):
         super().__init__("NEST", options)
-=======
-    def __init__(self):
->>>>>>> 9b2f1fde
         self.analytic_solver = {}
         self.numeric_solver = {}
         # setup the template environment
@@ -359,14 +100,9 @@
 
         env = Environment(loader=FileSystemLoader(os.path.join(os.path.dirname(__file__), 'resources_nest')))
         env.globals['raise'] = raise_helper
-<<<<<<< HEAD
-        env.globals["is_delta_shape"] = is_delta_shape
-        setup_env = Environment(loader=FileSystemLoader(os.path.join(os.path.dirname(__file__), 'resources_nest', 'setup')))
-=======
         env.globals["is_delta_kernel"] = is_delta_kernel
         setup_env = Environment(loader=FileSystemLoader(os.path.join(
             os.path.dirname(__file__), 'resources_nest', 'setup')))
->>>>>>> 9b2f1fde
         setup_env.globals['raise'] = raise_helper
         # setup the cmake template
         self._template_cmakelists = setup_env.get_template('CMakeLists.jinja2')
@@ -380,12 +116,9 @@
         self._template_neuron_h_file = env.get_template('NeuronHeader.jinja2')
         # setup the neuron implementation template
         self._template_neuron_cpp_file = env.get_template('NeuronClass.jinja2')
-<<<<<<< HEAD
         # setup the synapse header template
         self._template_synapse_h_file = env.get_template('SynapseHeader.jinja2')
 
-=======
->>>>>>> 9b2f1fde
         self._printer = ExpressionsPrettyPrinter()
 
 
@@ -1044,9 +777,7 @@
         return neurons, synapses
 
 
-    def generate_code(self, neurons, synapses):
-        if self._options and "neuron_synapse_dyads" in self._options:
-            neurons, synapses = self.analyse_transform_neuron_synapse_dyads(neurons, synapses)
+    def generate_code(self, neurons):
         self.analyse_transform_neurons(neurons)
         self.analyse_transform_synapses(synapses)
         self.generate_neurons(neurons)
@@ -1054,12 +785,7 @@
         self.generate_module_code(neurons, synapses)
 
 
-<<<<<<< HEAD
-    def generate_module_code(self, neurons, synapses):
-        # type: (list(ASTNeuron)) -> None
-=======
-    def generate_module_code(self, neurons: List[ASTNeuron]) -> None:
->>>>>>> 9b2f1fde
+    def generate_module_code(self, neurons: Sequence[ASTNeuron], synapses: Sequence[ASTSynapse]):
         """
         Generates code that is necessary to integrate neuron models into the NEST infrastructure.
         :param neurons: a list of neurons
@@ -1106,6 +832,20 @@
             neuron.spike_updates = spike_updates
             # now store the transformed model
             self.store_transformed_model(neuron)
+
+    def analyse_transform_synapses(self, synapses):
+        # type: (list(ASTsynapse)) -> None
+        """
+        Analyse and transform a list of synapses.
+        :param synapses: a list of synapses.
+        """
+        for synapse in synapses:
+            if Logger.logging_level == LoggingLevel.INFO:
+                print("Analysing/transforming synapse {}.".format(synapse.get_name()))
+            spike_updates = self.analyse_synapse(synapse)
+            synapse.spike_updates = spike_updates
+            # now store the transformed model
+            self.store_transformed_model(synapse)
 
     def get_delta_factors_(self, neuron, equations_block):
         r"""
@@ -1230,227 +970,7 @@
         )], "\"__h\" is a reserved name, please do not use variables by this name in your NESTML file"
         neuron.add_to_internal_block(ModelParser.parse_declaration('__h ms = resolution()'), index=0)
 
-<<<<<<< HEAD
-    def analyse_transform_synapses(self, synapses):
-        # type: (list(ASTsynapse)) -> None
-        """
-        Analyse and transform a list of synapses.
-        :param synapses: a list of synapses.
-        """
-        for synapse in synapses:
-            if Logger.logging_level == LoggingLevel.INFO:
-                print("Analysing/transforming synapse {}.".format(synapse.get_name()))
-            spike_updates = self.analyse_synapse(synapse)
-            synapse.spike_updates = spike_updates
-            # now store the transformed model
-            self.store_transformed_model(synapse)
-
-
-    def get_delta_factors_(self, neuron, equations_block):
-        """For every occurrence of a convolution of the form `x^(n) = a * convolve(shape, inport) + ...` where `shape` is a delta function, add the element `(x^(n), inport) --> a` to the set. 
-        """
-
-        #gsl_converter = ODEToolboxReferenceConverter()
-        #gsl_printer = UnitlessExpressionPrinter(gsl_converter)
-
-        delta_factors = {}
-        for ode_eq in equations_block.get_ode_equations():
-            var = ode_eq.get_lhs()
-            expr = ode_eq.get_rhs()
-            conv_calls = OdeTransformer.get_convolve_function_calls(expr)
-            for conv_call in conv_calls:
-                assert len(conv_call.args) == 2, "convolve() function call should have precisely two arguments: shape and spike buffer"
-                shape = conv_call.args[0]
-                if is_delta_shape(neuron.get_shape_by_name(shape.get_variable().get_name())):
-                    inport = conv_call.args[1].get_variable()
-                    #expr_str = gsl_printer.print_expression(expr)
-                    expr_str = str(expr)
-                    sympy_expr = sympy.parsing.sympy_parser.parse_expr(expr_str)
-                    sympy_expr = sympy.expand(sympy_expr)
-                    sympy_conv_expr = sympy.parsing.sympy_parser.parse_expr(str(conv_call))
-                    factor_str = []
-                    for term in sympy.Add.make_args(sympy_expr):
-                        if term.find(sympy_conv_expr):
-                            factor_str.append(str(term.replace(sympy_conv_expr, 1)))
-                    factor_str = " + ".join(factor_str)
-                    #factor = ModelParser.parse_expression(factor_str)
-                    #factor.update_scope(neuron.get_scope())
-                    #factor.accept(ASTSymbolTableVisitor())
-                    delta_factors[(var, inport)] = factor_str
-
-            print("Delta factors = " + str(delta_factors))
-
-        return delta_factors
-
-
-    def generate_shape_buffers_(self, neuron, equations_block):
-        """For every occurrence of a convolution of the form `convolve(var, spike_buf)`: add the element `(shape, spike_buf)` to the set, with `shape` being the shape that contains variable `var`.
-        """
-
-        shape_buffers = set()
-        convolve_calls = OdeTransformer.get_convolve_function_calls(equations_block)
-        for convolve in convolve_calls:
-            el = (convolve.get_args()[0], convolve.get_args()[1])
-            sym = convolve.get_args()[0].get_scope().resolve_to_symbol(convolve.get_args()[0].get_variable().name, SymbolKind.VARIABLE)
-            if sym is None:
-                raise Exception("No initial value(s) defined for shape with variable \"" + convolve.get_args()[0].get_variable().get_complete_name() + "\"")
-            if sym.block_type == BlockType.INPUT_BUFFER_SPIKE:
-                el = (el[1], el[0])
-
-            # find the corresponding shape object
-            var = el[0].get_variable()
-            assert not var is None
-            shape = neuron.get_shape_by_name(var.get_name())
-            assert not shape is None, "In convolution \"convolve(" + str(var.name) + ", " + str(el[1]) + ")\": no shape by name \"" + var.get_name() + "\" found in neuron."
-
-            el = (shape, el[1])
-            shape_buffers.add(el)
-
-        return shape_buffers
-
-
-    def replace_variable_names_in_expressions(self, neuron, solver_dicts):
-        """replace all occurrences of variables names in NESTML format (e.g. `g_ex$''`)` with the ode-toolbox formatted variable name (e.g. `g_ex__DOLLAR__d__d`).
-        """
-        def replace_var(_expr=None):
-            #if isinstance(_expr, ASTDeclaration):
-                #node = _expr
-                #for var in node.get_variables():
-                    #if variable_in_solver(to_odetb_processed_name(var.get_complete_name()), solver_dicts):
-                        #existing_symbol = node.get_scope().resolve_to_symbol(var.get_complete_name(), SymbolKind.VARIABLE)
-                        #existing_symbol.set_variable_type(VariableType.SHAPE)
-                        #print("6666 setting symbol to " + var.get_name())
-
-            if isinstance(_expr, ASTSimpleExpression) and _expr.is_variable():
-                var = _expr.get_variable()
-                if variable_in_solver(to_odetb_processed_name(var.get_complete_name()), solver_dicts):
-                    ast_variable = ASTVariable(to_odetb_processed_name(var.get_complete_name()), differential_order=0)
-                    ast_variable.set_source_position(var.get_source_position())
-                    #print("\t source_position = " + str(ast_variable.get_source_position()))
-                    #print("\t Replacing variable " + var.get_complete_name() + " by " + ast_variable.get_complete_name())
-                    _expr.set_variable(ast_variable)
-                    
-                    #existing_symbol = neuron.get_scope().resolve_to_symbol(ast_variable.get_name(), SymbolKind.VARIABLE)
-                    #existing_symbol.set_variable_type(VariableType.SHAPE)
-                    
-                    #print("1234 setting symbol to " + ast_variable.get_name())
-
-
-            elif isinstance(_expr, ASTVariable):
-                var = _expr
-                if variable_in_solver(to_odetb_processed_name(var.get_complete_name()), solver_dicts):
-                    #print("\t Replacing variable " + var.get_complete_name() + " by " + to_odetb_processed_name(var.get_complete_name()))
-                    var.set_name(to_odetb_processed_name(var.get_complete_name()))
-                    var.set_differential_order(0)
-
-                    #existing_symbol = neuron.get_scope().resolve_to_symbol(var.get_name(), SymbolKind.VARIABLE)
-                    #existing_symbol.set_variable_type(VariableType.SHAPE)
-
-                    #print("1234 setting symbol to " + var.get_name())
-
-
-        func = lambda x: replace_var(x)
-
-        neuron.accept(ASTHigherOrderVisitor(func))
-        #assert neuron.get_scope().resolve_to_symbol("V_m", SymbolKind.VARIABLE).get_variable_type() is VariableType.SHAPE
-        #assert neuron.get_initial_values_blocks().get_scope().resolve_to_symbol("V_m", SymbolKind.VARIABLE).get_variable_type() is VariableType.SHAPE
-
-    def replace_convolve_calls_with_buffers_(self, neuron, equations_block, shape_buffers):
-        """replace all occurrences of `convolve(shape[']^n, spike_input_port)` with the corresponding buffer variable, e.g. `g_E__X__spikes_exc[__d]^n` for a shape named `g_E` and a spike input port named `spikes_exc`.
-        """
-
-        def replace_function_call_through_var(_expr=None):
-            if _expr.is_function_call() and _expr.get_function_call().get_name() == "convolve":
-                convolve = _expr.get_function_call()
-                el = (convolve.get_args()[0], convolve.get_args()[1])
-                sym = convolve.get_args()[0].get_scope().resolve_to_symbol(convolve.get_args()[0].get_variable().name, SymbolKind.VARIABLE)
-                if sym.block_type == BlockType.INPUT_BUFFER_SPIKE:
-                    el = (el[1], el[0])
-                var = el[0].get_variable()
-                spike_input_port = el[1].get_variable()
-                shape = neuron.get_shape_by_name(var.get_name())
-
-                _expr.set_function_call(None)
-                buffer_var = construct_shape_X_spike_buf_name(var.get_name(), spike_input_port, var.get_differential_order() - 1)
-                if is_delta_shape(shape):
-                    # delta shapes are treated separately, and should be kept out of the dynamics (computing derivates etc.) --> set to zero
-                    _expr.set_variable(None)
-                    _expr.set_numeric_literal(0)
-                    #print("Delta function: replacing convolve call " + str(convolve) + " with var " + str(buffer_var))
-                else:
-                    ast_variable = ASTVariable(buffer_var)
-                    ast_variable.set_source_position(_expr.get_source_position())
-                    _expr.set_variable(ast_variable)
-                    #print("Replacing convolve call " + str(convolve) + " with var " + str(buffer_var))
-
-                #elif type(buffer_var) in [int, float]:
-                    #_expr.set_numeric_literal(buffer_var)
-
-        func = lambda x: replace_function_call_through_var(x) if isinstance(x, ASTSimpleExpression) else True
-
-        equations_block.accept(ASTHigherOrderVisitor(func))
-
-    '''def replace_convolve_calls_with_buffer_expr_(self, equations_block, shape, spike_input_port, buffer_var):
-
-        def replace_function_call_through_var(_expr=None):
-            if _expr.is_function_call() and _expr.get_function_call().get_name() == "convolve":
-                convolve = _expr.get_function_call()
-                el = (convolve.get_args()[0], convolve.get_args()[1])
-                sym = convolve.get_args()[0].get_scope().resolve_to_symbol(convolve.get_args()[0].get_variable().name, SymbolKind.VARIABLE)
-                if sym.block_type == BlockType.INPUT_BUFFER_SPIKE:
-                    el = (el[1], el[0])
-                if shape.get_variable().get_name() == el[0].get_variable().get_name() \
-                 and spike_input_port.get_variable().get_name() == el[1].get_variable().get_name():
-                    _expr.set_function_call(None)
-                    if type(buffer_var) is str:
-                        ast_variable = ASTVariable(buffer_var)
-                        #ast_variable.update_scope(_expr.get_scope())
-                        _expr.set_variable(ast_variable)
-                        #equations_block.accept(ASTSymbolTableVisitor())
-                        #print("ast_variable scope = " + str(ast_variable.get_scope()))
-                        #print("_expr scope = " + str(_expr.get_scope()))
-                        #assert not ast_variable.get_scope() is None
-                        #assert not equations_block.get_scope().resolve_to_symbol(ast_variable.get_name(), SymbolKind.VARIABLE) is None
-                        print("Replacing convolve call " + str(convolve) + " with var " + str(buffer_var))
-                    elif type(buffer_var) in [int, float]:
-                        _expr.set_numeric_literal(buffer_var)
-                        print("Replacing convolve call " + str(convolve) + " with expr " + str(buffer_var))
-                    else:
-                        assert False
-                        # assert type(buffer_var) in [int, float]
-                        _expr.set_numeric_literal()
-                        print("Replacing convolve call " + str(convolve) + " with expr " + str(buffer_var))
-
-        func = lambda x: replace_function_call_through_var(x) if isinstance(x, ASTSimpleExpression) else True
-
-        equations_block.accept(ASTHigherOrderVisitor(func))
-
-
-    def replace_convolve_calls_with_buffers_(self, neuron, equations_block, shape_buffers):
-        """
-        Replace each `convolve(shape, spike_buf)` function call with the corresponding element in `shape_buffers` (e.g. `G__X__spikesEx`). For delta shapes, replace the convolve call with the name of the spike input port directly.
-        """
-        for shape, spike_input_port in shape_buffers:
-            shape_var = shape.get_variable()
-            if is_delta_shape(neuron.get_shape_by_name(shape_var.get_complete_name())):
-                self.replace_convolve_calls_with_buffer_expr_(equations_block, shape, spike_input_port, spike_input_port.__str__())
-            else:
-                shape_order = shape_var.get_differential_order()
-                buffer_var = construct_shape_X_spike_buf_name(shape_var, spike_input_port, shape_order - 1)
-                self.replace_convolve_calls_with_buffer_expr_(equations_block, shape_var_expr, spike_input_port, buffer_var)
-'''
-
-    def add_timestep_symbol(self, neuron):
-        assert neuron.get_initial_value("__h") is None, "\"__h\" is a reserved name, please do not use variables by this name in your NESTML file"
-        assert not "__h" in [sym.name for sym in neuron.get_internal_symbols()], "\"__h\" is a reserved name, please do not use variables by this name in your NESTML file"
-        neuron.add_to_internal_block(ModelParser.parse_declaration('__h ms = resolution()'), index=0)
-
-
-    def analyse_neuron(self, neuron):
-        # type: (ASTNeuron) -> None
-=======
     def analyse_neuron(self, neuron: ASTNeuron) -> List[ASTAssignment]:
->>>>>>> 9b2f1fde
         """
         Analyse and transform a single neuron.
         :param neuron: a single neuron.
@@ -1461,131 +981,6 @@
 
         equations_block = neuron.get_equations_block()
 
-<<<<<<< HEAD
-        if equations_block is not None:
-            delta_factors = self.get_delta_factors_(neuron, equations_block)
-            shape_buffers = self.generate_shape_buffers_(neuron, equations_block)
-            #print("shape_buffers = " + str([(str(a), str(b)) for a, b in shape_buffers]))
-            self.replace_convolve_calls_with_buffers_(neuron, equations_block, shape_buffers)
-            
-            #print("NEST codegenerator step 0...")
-            #self.mark_shape_variable_symbols(neuron, shape_buffers)
-            
-            #print("NEST codegenerator step 3...")
-            #self.update_symbol_table(neuron, shape_buffers)
-
-            #print("NEST codegenerator: replacing functions through defining expressions...")
-            self.make_inline_expressions_self_contained(equations_block.get_inline_expressions())
-            self.replace_inline_expressions_through_defining_expressions(equations_block.get_ode_equations(), equations_block.get_inline_expressions())
-            #self.replace_inline_expressions_through_defining_expressions2([analytic_solver, numeric_solver], equations_block.get_inline_expressions())
-
-            analytic_solver, numeric_solver = self.ode_toolbox_analysis(neuron, shape_buffers)
-            self.analytic_solver[neuron.get_name()] = analytic_solver
-            self.numeric_solver[neuron.get_name()] = numeric_solver
-
-            self.remove_initial_values_for_shapes(neuron)
-            shapes = self.remove_shape_definitions_from_equations_block(neuron)
-            self.remove_initial_values_for_odes(neuron, [analytic_solver, numeric_solver], shape_buffers, shapes)
-            self.remove_ode_definitions_from_equations_block(neuron)
-            self.create_initial_values_for_odetb_shapes(neuron, [analytic_solver, numeric_solver], shape_buffers, shapes)
-            self.replace_variable_names_in_expressions(neuron, [analytic_solver, numeric_solver])
-            self.add_timestep_symbol(neuron)
-            #self.update_symbol_table(neuron, shape_buffers)
-
-            #print("NEST codegenerator: Adding ode-toolbox processed shapes to AST...")
-            #self.add_shape_odes(neuron, [analytic_solver, numeric_solver], shape_buffers)
-            #self.replace_convolve_calls_with_buffers_(neuron, equations_block, shape_buffers)
-
-            if not self.analytic_solver[neuron.get_name()] is None:
-                #print("NEST codegenerator: Adding propagators...")
-                neuron = add_declarations_to_internals(neuron, self.analytic_solver[neuron.get_name()]["propagators"])
-
-            #self.update_symbol_table(neuron, shape_buffers)
-            #self.remove_shape_definitions_from_equations_block(neuron, self.analytic_solver["state_variables"])
-
-            #if not self.numeric_solver is None:
-            #    functional_shapes_to_odes(neuron, self.numeric_solver)
-
-            # update shape buffers in case direct functions of time have been replaced by higher-order differential
-
-            #print("NEST codegenerator step 5...")
-            self.update_symbol_table(neuron, shape_buffers)
-
-            #print("NEST codegenerator step 6...")
-            spike_updates, post_spike_updates = self.get_spike_update_expressions(neuron, shape_buffers, [analytic_solver, numeric_solver], delta_factors)
-
-        return spike_updates
-
-
-    def analyse_synapse(self, synapse):
-        # type: (ASTsynapse) -> None
-        """
-        Analyse and transform a single synapse.
-        :param synapse: a single synapse.
-        """
-        code, message = Messages.get_start_processing_synapse(synapse.get_name())
-        Logger.log_message(synapse, code, message, synapse.get_source_position(), LoggingLevel.INFO)
-
-        equations_block = synapse.get_equations_block()
-
-        if equations_block is not None:
-            delta_factors = self.get_delta_factors_(synapse, equations_block)
-            shape_buffers = self.generate_shape_buffers_(synapse, equations_block)
-            #print("shape_buffers = " + str([(str(a), str(b)) for a, b in shape_buffers]))
-            self.replace_convolve_calls_with_buffers_(synapse, equations_block, shape_buffers)
-
-            #print("NEST codegenerator step 0...")
-            #self.mark_shape_variable_symbols(synapse, shape_buffers)
-
-            #print("NEST codegenerator step 3...")
-            #self.update_symbol_table(synapse, shape_buffers)
-
-            #print("NEST codegenerator: replacing functions through defining expressions...")
-            self.make_inline_expressions_self_contained(equations_block.get_inline_expressions())
-            self.replace_inline_expressions_through_defining_expressions(equations_block.get_ode_equations(), equations_block.get_inline_expressions())
-            #self.replace_inline_expressions_through_defining_expressions2([analytic_solver, numeric_solver], equations_block.get_inline_expressions())
-
-            analytic_solver, numeric_solver = self.ode_toolbox_analysis(synapse, shape_buffers)
-            self.analytic_solver[synapse.get_name()] = analytic_solver
-            self.numeric_solver[synapse.get_name()] = numeric_solver
-            
-            self.remove_initial_values_for_shapes(synapse)
-            shapes = self.remove_shape_definitions_from_equations_block(synapse)
-            self.remove_initial_values_for_odes(synapse, [analytic_solver, numeric_solver], shape_buffers, shapes)
-            self.remove_ode_definitions_from_equations_block(synapse)
-            self.create_initial_values_for_odetb_shapes(synapse, [analytic_solver, numeric_solver], shape_buffers, shapes)
-            self.replace_variable_names_in_expressions(synapse, [analytic_solver, numeric_solver])
-            self.add_timestep_symbol(synapse)
-            #self.update_symbol_table(synapse, shape_buffers)
-
-            #print("NEST codegenerator: Adding ode-toolbox processed shapes to AST...")
-            #self.add_shape_odes(synapse, [analytic_solver, numeric_solver], shape_buffers)
-            #self.replace_convolve_calls_with_buffers_(synapse, equations_block, shape_buffers)
-
-            if not self.analytic_solver[synapse.get_name()] is None:
-                #print("NEST codegenerator: Adding propagators...")
-                synapse = add_declarations_to_internals(synapse, self.analytic_solver[synapse.get_name()]["propagators"])
-
-            #self.update_symbol_table(synapse, shape_buffers)
-            #self.remove_shape_definitions_from_equations_block(synapse, self.analytic_solver["state_variables"])
-
-            #if not self.numeric_solver is None:
-            #    functional_shapes_to_odes(synapse, self.numeric_solver)
-
-            # update shape buffers in case direct functions of time have been replaced by higher-order differential
-
-            #print("NEST codegenerator step 5...")
-            self.update_symbol_table(synapse, shape_buffers)
-
-            #print("NEST codegenerator step 6...")
-            spike_updates, post_spike_updates = self.get_spike_update_expressions(synapse, shape_buffers, [analytic_solver, numeric_solver], delta_factors)
-
-        return spike_updates
-
-
-    def generate_neuron_code(self, neuron):
-        # type: (ASTNeuron) -> None
-=======
         if equations_block is None:
             return []
 
@@ -1616,8 +1011,8 @@
 
         return spike_updates
 
-    def generate_neuron_code(self, neuron: ASTNeuron) -> None:
->>>>>>> 9b2f1fde
+    def generate_neuron_code(self, neuron):
+        # type: (ASTNeuron) -> None
         """
         For a handed over neuron, this method generates the corresponding header and implementation file.
         :param neuron: a single neuron object.
@@ -1627,7 +1022,6 @@
         self.generate_neuron_h_file(neuron)
         self.generate_neuron_cpp_file(neuron)
 
-<<<<<<< HEAD
 
     def generate_synapse_code(self, synapse):
         # type: (ASTsynapse) -> None
@@ -1643,14 +1037,10 @@
 
     def generate_neuron_h_file(self, neuron):
         # type: (ASTNeuron) -> None
-=======
-    def generate_model_h_file(self, neuron: ASTNeuron) -> None:
->>>>>>> 9b2f1fde
         """
         For a handed over neuron, this method generates the corresponding header file.
         :param neuron: a single neuron object.
         """
-<<<<<<< HEAD
         # print("!!!", neuron)
         neuron_h_file = self._template_neuron_h_file.render(self.setup_neuron_generation_helpers(neuron))
         with open(str(os.path.join(FrontendConfiguration.get_target_path(), neuron.get_name())) + '.h', 'w+') as f:
@@ -1667,30 +1057,10 @@
         with open(str(os.path.join(FrontendConfiguration.get_target_path(), synapse.get_name())) + '.h', 'w+') as f:
             f.write(str(synapse_h_file))
 
-
-    def generate_neuron_cpp_file(self, neuron):
-        # type: (ASTNeuron) -> None
-=======
-        neuron_h_file = self._template_neuron_h_file.render(self.setup_generation_helpers(neuron))
-        with open(str(os.path.join(FrontendConfiguration.get_target_path(), neuron.get_name())) + '.h', 'w+') as f:
-            f.write(str(neuron_h_file))
-
-    def generate_neuron_cpp_file(self, neuron: ASTNeuron) -> None:
->>>>>>> 9b2f1fde
-        """
-        For a handed over neuron, this method generates the corresponding implementation file.
-        :param neuron: a single neuron object.
-        """
-        neuron_cpp_file = self._template_neuron_cpp_file.render(self.setup_neuron_generation_helpers(neuron))
-        with open(str(os.path.join(FrontendConfiguration.get_target_path(), neuron.get_name())) + '.cpp', 'w+') as f:
-            f.write(str(neuron_cpp_file))
-
-<<<<<<< HEAD
-    def setup_synapse_generation_helpers(self, synapse):
+    def setup_synapse_generation_helpers(self, synapse: ASTSynapse) -> Dict:
         """
         Returns a standard namespace with often required functionality.
-        :param neuron: a single neuron instance
-        :type neuron: ASTNeuron
+        :param synapse: a single synapse instance
         :return: a map from name to functionality.
         :rtype: dict
         """
@@ -1701,9 +1071,6 @@
         unitless_pretty_printer = UnitlessExpressionPrinter(converter)
 
         namespace = dict()
-
-        if 'dyadic_neuron_partner' in dir(synapse):
-            namespace['dyadic_neuron_partner'] = synapse.dyadic_neuron_partner.get_name()
 
         namespace['synapseName'] = synapse.get_name()
         namespace['synapse'] = synapse
@@ -1715,45 +1082,52 @@
         namespace['declarations'] = NestDeclarationsHelper()
         namespace['utils'] = ASTUtils()
         namespace['idemPrinter'] = UnitlessExpressionPrinter()
-        # namespace['outputEvent'] = namespace['printer'].print_output_event(synapse.get_body())
-        # namespace['is_spike_input'] = ASTUtils.is_spike_input(synapse.get_body())
-        # namespace['is_current_input'] = ASTUtils.is_current_input(synapse.get_body())
-        # namespace['odeTransformer'] = OdeTransformer()
+        namespace['outputEvent'] = namespace['printer'].print_output_event(synapse.get_body())
+        namespace['is_spike_input'] = ASTUtils.is_spike_input(synapse.get_body())
+        namespace['is_current_input'] = ASTUtils.is_current_input(synapse.get_body())
+        namespace['odeTransformer'] = OdeTransformer()
         namespace['printerGSL'] = gsl_printer
         namespace['now'] = datetime.datetime.utcnow()
+        namespace['tracing'] = FrontendConfiguration.is_dev
+
+        namespace['PredefinedUnits'] = pynestml.symbols.predefined_units.PredefinedUnits
+        namespace['UnitTypeSymbol'] = pynestml.symbols.unit_type_symbol.UnitTypeSymbol
 
         namespace['initial_values'] = {}
-        namespace['uses_analytic_solver'] = not self.analytic_solver[synapse.get_name()] is None
+        namespace['uses_analytic_solver'] = synapse.get_name() in self.analytic_solver.keys() \
+            and self.analytic_solver[synapse.get_name()] is not None
         if namespace['uses_analytic_solver']:
             namespace['analytic_state_variables'] = self.analytic_solver[synapse.get_name()]["state_variables"]
-            namespace['analytic_variable_symbols'] = { sym : synapse.get_equations_block().get_scope().resolve_to_symbol(sym, SymbolKind.VARIABLE) for sym in namespace['analytic_state_variables'] }
+            namespace['analytic_variable_symbols'] = {sym: synapse.get_equations_block().get_scope().resolve_to_symbol(
+                sym, SymbolKind.VARIABLE) for sym in namespace['analytic_state_variables']}
             namespace['update_expressions'] = {}
             for sym, expr in self.analytic_solver[synapse.get_name()]["initial_values"].items():
                 namespace['initial_values'][sym] = expr
             for sym in namespace['analytic_state_variables']:
                 expr_str = self.analytic_solver[synapse.get_name()]["update_expressions"][sym]
                 expr_ast = ModelParser.parse_expression(expr_str)
-                expr_ast.update_scope(synapse.get_internals_blocks().get_scope()) # pretend that update expressions are in "update" block
+                # pretend that update expressions are in "equations" block, which should always be present, as differential equations must have been defined to get here
+                expr_ast.update_scope(synapse.get_equations_blocks().get_scope())
                 expr_ast.accept(ASTSymbolTableVisitor())
                 namespace['update_expressions'][sym] = expr_ast
 
-#            namespace['update_expressions'] = { sym : ModelParser.parse_expression(expr) for sym, expr in self.analytic_solver["update_expressions"].items() }
-
-            #namespace['update_expressions'] = self.analytic_solver["update_expressions"]
             namespace['propagators'] = self.analytic_solver[synapse.get_name()]["propagators"]
 
-        namespace['uses_numeric_solver'] = not self.numeric_solver[synapse.get_name()] is None
+        namespace['uses_numeric_solver'] = synapse.get_name() in self.analytic_solver.keys() \
+            and self.numeric_solver[synapse.get_name()] is not None
         if namespace['uses_numeric_solver']:
-            namespace['numeric_state_variables'] = self.numeric_solver[synapse.get_name()]["state_variables"]
-            namespace['numeric_variable_symbols'] = { sym : synapse.get_equations_block().get_scope().resolve_to_symbol(sym, SymbolKind.VARIABLE) for sym in namespace['numeric_state_variables'] }
+            namespace['numeric_state_variables'] = self.numeric_solver[neuron.get_name()]["state_variables"]
+            namespace['numeric_variable_symbols'] = {sym: synapse.get_equations_block().get_scope().resolve_to_symbol(
+                sym, SymbolKind.VARIABLE) for sym in namespace['numeric_state_variables']}
             assert not any([sym is None for sym in namespace['numeric_variable_symbols'].values()])
             namespace['numeric_update_expressions'] = {}
             for sym, expr in self.numeric_solver[synapse.get_name()]["initial_values"].items():
                 namespace['initial_values'][sym] = expr
             for sym in namespace['numeric_state_variables']:
-                expr_str = self.numeric_solver[synapse.get_name()]["update_expressions"][sym]
+                expr_str = self.numeric_solver[neuron.get_name()]["update_expressions"][sym]
                 expr_ast = ModelParser.parse_expression(expr_str)
-                expr_ast.update_scope(synapse.get_update_blocks().get_scope()) # pretend that update expressions are in "update" block
+                # pretend that update expressions are in "equations" block, which should always be present, as differential equations must have been defined to get here
+                expr_ast.update_scope(neuron.get_equations_blocks().get_scope())
                 expr_ast.accept(ASTSymbolTableVisitor())
                 namespace['numeric_update_expressions'][sym] = expr_ast
 
@@ -1761,39 +1135,19 @@
             namespace['names'] = GSLNamesConverter()
             converter = NESTReferenceConverter(True)
             unitless_pretty_printer = UnitlessExpressionPrinter(converter)
-            namespace['printer'] = NestPrinter(unitless_pretty_printer)        
-
-
-        namespace["PyNestMLLexer"] = {}
-        from pynestml.generated.PyNestMLLexer import PyNestMLLexer
-        for kw in dir(PyNestMLLexer):
-            if kw.isupper():
-                namespace["PyNestMLLexer"][kw] = eval("PyNestMLLexer." + kw)
+            namespace['printer'] = NestPrinter(unitless_pretty_printer)
 
         namespace["spike_updates"] = synapse.spike_updates
 
-
-        #for parameter in synapse.get_parameter_non_alias_symbols():
-            
-            #class WeightParameterFinderVisitor(ASTVisitor):
-
-                #def visit_function_call(self, node):
-                    #func_name = node.get_name()
-                    #if func_name == 'deliver_spike':
-                        #self.weightParameter = node
-
-            #weightParameterFinderVisitor = WeightParameterFinderVisitor()
-            #synapse.accept(weightParameterFinderVisitor)
-
-            #namespace["weight_parameter"] = weightParameterFinderVisitor.weightParameter
-
-        # self.define_solver_type(synapse, namespace)
+        rng_visitor = ASTRandomNumberGeneratorVisitor()
+        synapse.accept(rng_visitor)
+        namespace['norm_rng'] = rng_visitor._norm_rng_is_used
+
         return namespace
 
-    def setup_neuron_generation_helpers(self, neuron):
-=======
-    def setup_generation_helpers(self, neuron: ASTNeuron) -> Dict:
->>>>>>> 9b2f1fde
+
+
+    def setup_neuron_generation_helpers(self, neuron: ASTNeuron) -> Dict:
         """
         Returns a standard namespace with often required functionality.
         :param neuron: a single neuron instance
@@ -1831,40 +1185,18 @@
         namespace['UnitTypeSymbol'] = pynestml.symbols.unit_type_symbol.UnitTypeSymbol
 
         namespace['initial_values'] = {}
-<<<<<<< HEAD
-        namespace['uses_analytic_solver'] = not self.analytic_solver[neuron.get_name()] is None
-        if namespace['uses_analytic_solver']:
-            namespace['analytic_state_variables'] = self.analytic_solver[neuron.get_name()]["state_variables"]
-            namespace['analytic_variable_symbols'] = { sym : neuron.get_equations_block().get_scope().resolve_to_symbol(sym, SymbolKind.VARIABLE) for sym in namespace['analytic_state_variables'] }
-=======
         namespace['uses_analytic_solver'] = neuron.get_name() in self.analytic_solver.keys() \
             and self.analytic_solver[neuron.get_name()] is not None
         if namespace['uses_analytic_solver']:
             namespace['analytic_state_variables'] = self.analytic_solver[neuron.get_name()]["state_variables"]
             namespace['analytic_variable_symbols'] = {sym: neuron.get_equations_block().get_scope().resolve_to_symbol(
                 sym, SymbolKind.VARIABLE) for sym in namespace['analytic_state_variables']}
->>>>>>> 9b2f1fde
             namespace['update_expressions'] = {}
             for sym, expr in self.analytic_solver[neuron.get_name()]["initial_values"].items():
                 namespace['initial_values'][sym] = expr
             for sym in namespace['analytic_state_variables']:
                 expr_str = self.analytic_solver[neuron.get_name()]["update_expressions"][sym]
                 expr_ast = ModelParser.parse_expression(expr_str)
-<<<<<<< HEAD
-                expr_ast.update_scope(neuron.get_update_blocks().get_scope()) # pretend that update expressions are in "update" block
-                expr_ast.accept(ASTSymbolTableVisitor())
-                namespace['update_expressions'][sym] = expr_ast
-
-#            namespace['update_expressions'] = { sym : ModelParser.parse_expression(expr) for sym, expr in self.analytic_solver["update_expressions"].items() }
-
-            #namespace['update_expressions'] = self.analytic_solver["update_expressions"]
-            namespace['propagators'] = self.analytic_solver[neuron.get_name()]["propagators"]
-
-        namespace['uses_numeric_solver'] = not self.numeric_solver[neuron.get_name()] is None
-        if namespace['uses_numeric_solver']:
-            namespace['numeric_state_variables'] = self.numeric_solver[neuron.get_name()]["state_variables"]
-            namespace['numeric_variable_symbols'] = { sym : neuron.get_equations_block().get_scope().resolve_to_symbol(sym, SymbolKind.VARIABLE) for sym in namespace['numeric_state_variables'] }
-=======
                 # pretend that update expressions are in "equations" block, which should always be present, as differential equations must have been defined to get here
                 expr_ast.update_scope(neuron.get_equations_blocks().get_scope())
                 expr_ast.accept(ASTSymbolTableVisitor())
@@ -1878,7 +1210,6 @@
             namespace['numeric_state_variables'] = self.numeric_solver[neuron.get_name()]["state_variables"]
             namespace['numeric_variable_symbols'] = {sym: neuron.get_equations_block().get_scope().resolve_to_symbol(
                 sym, SymbolKind.VARIABLE) for sym in namespace['numeric_state_variables']}
->>>>>>> 9b2f1fde
             assert not any([sym is None for sym in namespace['numeric_variable_symbols'].values()])
             namespace['numeric_update_expressions'] = {}
             for sym, expr in self.numeric_solver[neuron.get_name()]["initial_values"].items():
@@ -1886,12 +1217,8 @@
             for sym in namespace['numeric_state_variables']:
                 expr_str = self.numeric_solver[neuron.get_name()]["update_expressions"][sym]
                 expr_ast = ModelParser.parse_expression(expr_str)
-<<<<<<< HEAD
-                expr_ast.update_scope(neuron.get_update_blocks().get_scope()) # pretend that update expressions are in "update" block
-=======
                 # pretend that update expressions are in "equations" block, which should always be present, as differential equations must have been defined to get here
                 expr_ast.update_scope(neuron.get_equations_blocks().get_scope())
->>>>>>> 9b2f1fde
                 expr_ast.accept(ASTSymbolTableVisitor())
                 namespace['numeric_update_expressions'][sym] = expr_ast
 
@@ -1899,11 +1226,7 @@
             namespace['names'] = GSLNamesConverter()
             converter = NESTReferenceConverter(True)
             unitless_pretty_printer = UnitlessExpressionPrinter(converter)
-<<<<<<< HEAD
-            namespace['printer'] = NestPrinter(unitless_pretty_printer)        
-=======
             namespace['printer'] = NestPrinter(unitless_pretty_printer)
->>>>>>> 9b2f1fde
 
         namespace["spike_updates"] = neuron.spike_updates
 
@@ -1913,22 +1236,6 @@
 
         return namespace
 
-<<<<<<< HEAD
-
-    def is_functional_shape_present(self, shapes):
-        # type: (list(ASTOdeShape)) -> bool
-        """
-        For a handed over list of shapes this method checks if a single shape exits with differential order of 0.
-        :param shapes: a list of shapes
-        :type shapes: list(ASTOdeShape)
-        :return: True if at leas one shape with diff. order of 0 exits, otherwise False.
-        :rtype: bool
-        """
-        for shape in shapes:
-            if shape.get_variable().get_differential_order() == 0:
-                return True
-        return False
-=======
     def ode_toolbox_analysis(self, neuron: ASTNeuron, kernel_buffers: Mapping[ASTKernel, ASTInputPort]):
         """
         Prepare data for ODE-toolbox input format, invoke ODE-toolbox analysis via its API, and return the output.
@@ -1940,15 +1247,10 @@
         if len(equations_block.get_kernels()) == 0 and len(equations_block.get_ode_equations()) == 0:
             # no equations defined -> no changes to the neuron
             return None, None
->>>>>>> 9b2f1fde
 
         code, message = Messages.get_neuron_analyzed(neuron.get_name())
         Logger.log_message(neuron, code, message, neuron.get_source_position(), LoggingLevel.INFO)
 
-<<<<<<< HEAD
-    def ode_toolbox_analysis(self, neuron, shape_buffers):
-        # type: (ASTNeuron, map(str, str)) -> ASTNeuron
-=======
         parameters_block = neuron.get_parameter_blocks()
         odetoolbox_indict = self.transform_ode_and_kernels_to_json(neuron, parameters_block, kernel_buffers)
         odetoolbox_indict["options"] = {}
@@ -1974,7 +1276,6 @@
         return analytic_solver, numeric_solver
 
     def update_symbol_table(self, neuron, kernel_buffers):
->>>>>>> 9b2f1fde
         """
         Update symbol table and scope.
         """
@@ -1984,12 +1285,6 @@
         neuron.accept(symbol_table_visitor)
         SymbolTable.add_neuron_scope(neuron.get_name(), neuron.get_scope())
 
-<<<<<<< HEAD
-        :param neuron: a single neuron instance.
-        :return: A transformed version of the neuron that can be passed to the GSL.
-        """
-        assert isinstance(neuron.get_equations_blocks(), ASTEquationsBlock), "only one equation block should be present"
-=======
     def remove_initial_values_for_kernels(self, neuron):
         """
         Remove initial values for original declarations (e.g. g_in, g_in', V_m); these might conflict with the initial value expressions returned from ODE-toolbox.
@@ -2019,7 +1314,6 @@
 
         for decl in decl_to_remove:
             neuron.get_initial_blocks().get_declarations().remove(decl)
->>>>>>> 9b2f1fde
 
     def update_initial_values_for_odes(self, neuron, solver_dicts, kernels):
         """
@@ -2029,125 +1323,6 @@
         assert isinstance(neuron.get_equations_blocks(), ASTEquationsBlock), "only one equation block should be present"
         equations_block = neuron.get_equations_block()
 
-<<<<<<< HEAD
-        if len(equations_block.get_ode_shapes()) == 0 and len(equations_block.get_ode_equations()) == 0:
-            # no equations defined -> no changes to the neuron
-            return None, None
-
-        code, message = Messages.get_neuron_analyzed(neuron.get_name())
-        Logger.log_message(neuron, code, message, neuron.get_source_position(), LoggingLevel.INFO)
-
-        parameters_block = neuron.get_parameter_blocks()
-        odetoolbox_indict = self.transform_ode_and_shapes_to_json(neuron, parameters_block, shape_buffers)
-        odetoolbox_indict["options"] = {}
-        odetoolbox_indict["options"]["output_timestep_symbol"] = "__h"
-        solver_result = analysis(odetoolbox_indict, disable_stiffness_check=True, debug=FrontendConfiguration.logging_level=="DEBUG")
-        analytic_solver = None
-        analytic_solvers = [x for x in solver_result if x["solver"] == "analytical"]
-        assert len(analytic_solvers) <= 1, "More than one analytic solver not presently supported"
-        if len(analytic_solvers) > 0:
-            analytic_solver = analytic_solvers[0]
-
-        # if numeric solver is required, generate a stepping function that includes each state variable
-        numeric_solver = None
-        numeric_solvers = [x for x in solver_result if x["solver"].startswith("numeric")]
-        if numeric_solvers:
-            solver_result = analysis(odetoolbox_indict, disable_stiffness_check=True, disable_analytic_solver=True, debug=FrontendConfiguration.logging_level=="DEBUG")
-            numeric_solvers = [x for x in solver_result if x["solver"].startswith("numeric")]
-            assert len(numeric_solvers) <= 1, "More than one numeric solver not presently supported"
-            if len(numeric_solvers) > 0:
-                numeric_solver = numeric_solvers[0]
-
-
-        return analytic_solver, numeric_solver
-
-
-
-
-
-
-        """# XXX: TODO: split this off to a separate function/method
-        # update lists of associated variables for all defined shapes
-        # this is called e.g. in case a shape specified as a direct function of time is converted in a system of ODEs
-        
-        solver_dicts = [self.analytic_solver[neuron.get_name()], self.numeric_solver[neuron.get_name()]]
-        
-        for solver_dict in solver_dicts:
-            if solver_dict is None:
-                continue
-
-            for var_name in solver_dict["initial_values"].keys():
-                
-                # construct and add element to add to shape_buffers
-                # no need to check for doubles: shape_buffers is of type set
-                
-                if not "__X__" in var_name:
-                    continue
-                
-                shape_name_base = var_name.split("__X__")[0]
-                spike_buf_name = var_name.split("__X__")[1].split("__d")[0]
-                shape_name_diff_order = len(re.findall(r"__d", var_name))
-                complete_variable_name = shape_name_base + "__d" * shape_name_diff_order
-                complete_variable_name_ticks = shape_name_base + "'" * shape_name_diff_order
-                #ast_variable = self._get_ast_variable(neuron, var_name)
-                #assert not ast_variable is None, "Variable by name \"" + var_name + "\" should have been declared in initial values"
-                ast_variable = ASTVariable(shape_name_base, differential_order=shape_name_diff_order)
-
-                spike_buf_var = ASTVariable(spike_buf_name, 0)
-
-                shape_var_expr = ASTNodeFactory.create_ast_simple_expression(variable=ast_variable, source_position=ast_variable.get_source_position())
-                shape_buf_expr = ASTNodeFactory.create_ast_simple_expression(variable=spike_buf_var, source_position=ast_variable.get_source_position())
-                el = (shape_var_expr, shape_buf_expr)
-
-                shape_name_diff_order = shape_var_expr.get_variable().get_differential_order()
-                assert var_name == construct_shape_X_spike_buf_name(shape_var_expr.get_variable(), shape_buf_expr, shape_name_diff_order)
-                
-                
-                print("Adding to spike buf (1): " + shape_name_base + ", " + spike_buf_name)
-
-                if not (complete_variable_name_ticks, spike_buf_name) in [(str(a[0]), str(a[1])) for a in shape_buffers]:
-                    print("\tAdding to spike buf (2): " + shape_name_base + ", " + spike_buf_name)
-                    shape_buffers.add(el)
-                
-                #shape = neuron.get_shape_by_name(var_name)
-                #if not shape is None:
-                    
-                    #if not ast_variable in shape.variables:
-                        #shape.variables.append(ast_variable)
-                    
-                ##shape_var = shape_var_expr.get_variable()
-                ##var_order = shape_var.get_differential_order()
-                ##shape = neuron.get_shape_by_name(shape_var.get_name())
-
-
-        #shape_buffers = set()
-        #convolve_calls = OdeTransformer.get_convolve_function_calls(equations_block)
-        #for convolve in convolve_calls:
-            #el = (convolve.get_args()[0], convolve.get_args()[1])
-            #sym = convolve.get_args()[0].get_scope().resolve_to_symbol(convolve.get_args()[0].get_variable().name, SymbolKind.VARIABLE)
-            #if sym is None:
-                #raise Exception("No initial value(s) defined for shape with variable \"" + convolve.get_args()[0].get_variable().get_complete_name() + "\"")
-            #if sym.block_type == BlockType.INPUT_BUFFER_SPIKE:
-                #el = (el[1], el[0])
-            #print("Adding variable used in convolve: " + el[0].__str__() + ", " + el[1].__str__())
-
-            ## find the corresponding shape object
-            #var = el[0].get_variable()
-            #shape = neuron.get_shape_by_name(var.get_name())
-
-            ## generate an entry for all variables defined in the shape
-            #for var in shape.get_variables():
-                #expr = ASTNodeFactory.create_ast_simple_expression(variable=var, source_position=var.get_source_position())
-                #el = (expr, el[1])
-                #shape_buffers.add(el)
-                #print("Adding " + el[0].__str__() + ", " + el[1].__str__())
-
-        #return shape_buffers
-                """
-
-
-
-=======
         for iv_decl in neuron.get_initial_blocks().get_declarations():
             for var in iv_decl.get_variables():
                 var_name = var.get_complete_name()
@@ -2222,367 +1397,8 @@
 
                 if not declaration_in_initial_values(neuron, var_name):
                     add_declaration_to_initial_values(neuron, var_name, expr)
->>>>>>> 9b2f1fde
-
-    def update_symbol_table(self, neuron, shape_buffers):
-        """mark corresponding variable symbols properly as belonging to a shape"""
-        #print("SymbolTable scope keys before update: " + str(SymbolTable.name2neuron_scope.keys()))
-        #print("Updating for neuron: " + str(neuron.get_name()))
-        SymbolTable.delete_neuron_scope(neuron.get_name())
-        #SymbolTable.clean_up_table()
-        #SymbolTable.initialize_symbol_table(neuron.get_source_position())
-        symbol_table_visitor = ASTSymbolTableVisitor()
-        symbol_table_visitor.after_ast_rewrite_ = True
-        neuron.accept(symbol_table_visitor)
-        SymbolTable.add_neuron_scope(neuron.get_name(), neuron.get_scope())
-        #print("SymbolTable scope keys after update: " + str(SymbolTable.name2neuron_scope.keys()))
-
-
-    '''def get_shape_buffer_names(self, neuron, shape_buffers):
-        shape_buffer_names = []
-        for shape, spike_input_port in shape_buffers:
-            for shape_var in shape.get_variables():
-                var_order = shape_var.get_differential_order()
-                shape_spike_buf_name = construct_shape_X_spike_buf_name(shape_var.get_name(), spike_input_port, var_order)
-                shape_buffer_names.append(shape_spike_buf_name)
-
-        return shape_buffer_names'''
-
-
-    '''def get_shape_variable_names(self, shape):
-        shape_variable_names = []
-
-        for var in shape.get_variables():
-            shape_variable_names.append(var.get_complete_name())
-
-        return shape_variable_names'''
-
-
-    '''def mark_shape_variable_symbols(self, neuron, shape_buffers):
-
-        shape_buffer_names = self.get_shape_buffer_names(neuron, shape_buffers)
-
-        def mark_variable_symbol_as_shape(_expr=None):
-            if _expr.is_variable():
-                if _expr.get_variable().get_name() in shape_buffer_names:
-                    sym = _expr.get_scope().resolve_to_symbol(str(_expr), SymbolKind.VARIABLE)
-                    if not sym is None:
-                        sym.set_variable_type(VariableType.SHAPE)
-                        print("Marking symbol " + str(sym.name) + " as SHAPE")
-
-        func = lambda x: mark_variable_symbol_as_shape(x) if isinstance(x, ASTSimpleExpression) else True
-
-<<<<<<< HEAD
-        neuron.accept(ASTHigherOrderVisitor(func))'''
-
-
-    def remove_initial_values_for_shapes(self, neuron):
-        """remove initial values for original declarations (e.g. g_in, g_in', V_m); these might conflict with the initial value expressions returned from ode-toolbox
-        """
-
-        #print("Removing initial values for shapes...")
-        assert isinstance(neuron.get_equations_blocks(), ASTEquationsBlock), "only one equation block should be present"
-
-        equations_block = neuron.get_equations_block()
-
-        symbols_to_remove = set()
-
-        for shape in equations_block.get_ode_shapes():
-            for shape_var in shape.get_variables():
-                shape_var_order = shape_var.get_differential_order()
-                for order in range(shape_var_order):
-                    symbol_name = shape_var.get_name() + "'" * order
-                    symbol = equations_block.get_scope().resolve_to_symbol(symbol_name, SymbolKind.VARIABLE)
-                    #print("\tMarking shape symbol " + str(symbol_name) + " = " + str(symbol) + " for removal")
-                    symbols_to_remove.add(symbol_name)
-
-        decl_to_remove = set()
-        for symbol_name in symbols_to_remove:
-            for decl in neuron.get_initial_blocks().get_declarations():
-                if len(decl.get_variables()) == 1:
-                    if decl.get_variables()[0].get_name() == symbol_name:
-                        decl_to_remove.add(decl)
-                else:
-                    for var in decl.get_variables():
-                        if var.get_name() == symbol_name:
-                            decl.variables.remove(var)
-
-        for decl in decl_to_remove:
-            #print("\tRemoving decl: " + str(decl))
-            neuron.get_initial_blocks().get_declarations().remove(decl)
-
-            return neuron
-
-    def remove_initial_values_for_odes(self, neuron, solver_dicts, shape_buffers, shapes):
-        """remove initial values for original declarations (e.g. g_in, V_m', g_ahp''), i.e. before ode-toolbox processing
-        """
-        #print("Replacing initial values for ODEs...")
-        assert isinstance(neuron.get_equations_blocks(), ASTEquationsBlock), "only one equation block should be present"
-        equations_block = neuron.get_equations_block()
-
-        #
-        #   mark all variables that occur in ODE equations as "to be removed" by default
-        #
-        """
-        symbols_to_remove = set()
-        for ode_eq in equations_block.get_ode_equations():
-            var = ode_eq.get_lhs()
-            for order in range(var.get_differential_order()):
-                var_name = var.get_name() + "'" * order
-                if variable_in_neuron_initial_values(var_name, neuron):
-                    symbols_to_remove.add(var_name)
-                    print("\tMarking symbol " + var.get_complete_name() + " for removal")
-        """
-            
-
-        #
-        #   for each variable that can be matched in the ode-toolbox results dictionary:
-        #   - replace the defining expression by the ode-toolbox result
-        #   - unmark for deletion
-        #
-
-        #print("replace test:")
-
-        for iv_decl in neuron.get_initial_blocks().get_declarations():
-            for var in iv_decl.get_variables():
-                var_name = var.get_complete_name()
-                #print("\tvar = " + var_name)
-                
-                if is_ode_variable(var.get_name(), neuron):
-                    assert variable_in_solver(to_odetb_processed_name(var_name), solver_dicts)
-
-                    #
-                    #   replace the left-hand side variable name by the ode-toolbox format
-                    #
-                    
-                    var.set_name(to_odetb_processed_name(var.get_complete_name()))
-                    var.set_differential_order(0)                                 
-                    
-
-                    #
-                    #   replace the defining expression by the ode-toolbox result
-                    #
-                    
-                    iv_expr = get_initial_value_from_odetb_result(to_odetb_processed_name(var_name), solver_dicts)
-                    assert not iv_expr is None
-                    #print("\t  --> replace the defining expression by the ode-toolbox result: iv_expr = " + str(iv_expr))
-                    iv_expr = ModelParser.parse_expression(iv_expr)
-                    iv_expr.update_scope(neuron.get_initial_blocks().get_scope())
-                    iv_decl.set_expression(iv_expr)
-
-
-
-    def _get_ast_variable(self, neuron, var_name) -> Optional[ASTVariable]:
-        # grab the ASTVariable corresponding to the initial value by this name
-        for decl in neuron.get_initial_values_blocks().get_declarations():
-            for var in decl.variables:
-                if var.get_name() == var_name:
-                    return var
-        return None
-
-
-    def create_initial_values_for_odetb_shapes(self, neuron, solver_dicts, shape_buffers, shapes):
-        """add the variables used in ODEs from the ode-toolbox result dictionary as ODEs in NESTML AST"""
-
-        for solver_dict in solver_dicts:
-            if solver_dict is None:
-                continue
-            for var_name in solver_dict["initial_values"].keys():
-                if variable_in_shapes(var_name, shapes):
-                    assert not declaration_in_initial_values(neuron, var_name)  # original initial value expressions should have been removed to make place for ode-toolbox results
-
-
-        for solver_dict in solver_dicts:
-            if solver_dict is None:
-                continue
-
-            for var_name, expr in solver_dict["initial_values"].items():
-                # here, overwrite is allowed because initial values might be repeated between numeric and analytic solver
-
-                #print("1089273 Var " + var_name + " is ", end="")
-                #if not variable_in_shapes(var_name, shapes):
-                    #print(" NOT ", end="")
-                #print(" in shapes")
-                if variable_in_shapes(var_name, shapes):
-                    expr = "0"    # for shapes, "initial value" returned by ode-toolbox is actually the increment value; the actual initial value is assumed to be 0
-                
-                    if not declaration_in_initial_values(neuron, var_name):
-                        add_declaration_to_initial_values(neuron, var_name, expr)
-                    #print("\tAdding to initial values: " + str(var_name) + " = " + str(expr))
-
-
-
-    def create_initial_values_for_odetb_odes(self, neuron, solver_dicts, shape_buffers, shapes):
-        """add the variables used in ODEs from the ode-toolbox result dictionary as ODEs in NESTML AST"""
-
-        ##
-        ##   shapes containing delta functions were removed before passing to ode-toolbox; reinstate initial values here
-        ##
-
-        #for shape, spike_input_port in shape_buffers:
-            #if is_delta_shape(shape):
-                #assert len(shape.get_variables()) == 1
-                #shape_var = shape.get_variables()[0]
-                #assert shape_var.get_differential_order() == 0
-                #new_var_name = construct_shape_X_spike_buf_name(shape_var.get_name(), spike_input_port, order=0)
-                #iv_expr = get_delta_shape_prefactor_expr(shape)
-                #assert not declaration_in_initial_values(neuron, new_var_name)
-                #add_declaration_to_initial_values(neuron, new_var_name, iv_expr)
-                #print("Adding to initial values: " + str(new_var_name) + " = " + str(expr))
-
-
-        #
-        #   add everything returned from ode-toolbox
-        #
-
-        for solver_dict in solver_dicts:
-            if solver_dict is None:
-                continue
-            for var_name in solver_dict["initial_values"].keys():
-                assert not declaration_in_initial_values(neuron, var_name)  # original initial value expressions should have been removed to make place for ode-toolbox results
-
-        for solver_dict in solver_dicts:
-            if solver_dict is None:
-                continue
-
-            for var_name, expr in solver_dict["initial_values"].items():
-                # here, overwrite is allowed because initial values might be repeated between numeric and analytic solver
-
-                #print("1089273 Var " + var_name + " is ", end="")
-                #if not variable_in_shapes(var_name, shapes):
-                    #print(" NOT ", end="")
-                #print(" in shapes")
-                if variable_in_shapes(var_name, shapes):
-                    expr = "0"    # for shapes, "initial value" returned by ode-toolbox is actually the increment value; the actual initial value is assumed to be 0
-                
-                if not declaration_in_initial_values(neuron, var_name):
-                    add_declaration_to_initial_values(neuron, var_name, expr)
-                #print("\tAdding to initial values: " + str(var_name) + " = " + str(expr))
-
-
-
-        ## XXX: TODO: split this off to a separate function/method
-        ## update lists of associated variables for all defined shapes
-        ## this is called e.g. in case a shape specified as a direct function of time is converted in a system of ODEs
-        #for solver_dict in solver_dicts:
-            #if solver_dict is None:
-                #continue
-
-            #for var_name in solver_dict["initial_values"].keys():
-                #shape = neuron.get_shape_by_name(var_name)
-                #if not shape is None:
-                    ##shape_name_base = var_name.split("__X__")[0]
-                    ##shape_name_diff_order = len(re.findall(r"__d", var_name))
-                    ##complete_variable_name = shape_name_base + "__d" * shape_name_diff_order
-                    
-                    ##ast_variable = self._get_ast_variable(neuron, complete_variable_name)
-                    #ast_variable = self._get_ast_variable(neuron, var_name)
-                    #assert not ast_variable is None, "Variable by name \"" + var_name + "\" should have been declared in initial values"
-                    
-                    #if not ast_variable in shape.variables:
-                        #shape.variables.append(ast_variable)
-                    
-                ##shape_var = shape_var_expr.get_variable()
-                ##var_order = shape_var.get_differential_order()
-                ##shape = neuron.get_shape_by_name(shape_var.get_name())
-                
-        
-        """
-        # shapes containing delta functions were removed before passing to ode-toolbox; reinstate initial values here
-        spike_updates = []
-        for shape, spike_input_port in shape_buffers:
-            buffer_type = neuron.get_scope().resolve_to_symbol(str(spike_input_port), SymbolKind.VARIABLE).get_type_symbol()
-            print("\t\tshape = " + str(shape))
-            if is_delta_shape(shape):
-                shape_spike_buf_name = shape.__str__() + "__X__" + spike_input_port.__str__()
-                add_declaration_to_initial_values(neuron, shape_spike_buf_name, "0")"""
-
-    """def get_shape_spike_buf_names(self, neuron, shape, spike_input_port):
-        shape_order = 0
-        while True:
-            shape_spike_buf_name = shape.get_variable().get_name().replace("$", "__DOLLAR") + "__X__" + spike_input_port.__str__() + "__d" * shape_order
-            shape_order += 1
-            if neuron.get_initial_value(shape_spike_buf_name) is None:
-                break
-
-        print("\tShape " + str(shape.get_variable().get_name()) + ", order = " + str(shape_order))
-
-        shape_spike_buf_names = []
-        for order in range(shape_order):
-            shape_spike_buf_name = shape.get_variable().get_name().replace("$", "__DOLLAR") + "__X__" + spike_input_port.__str__() + "__d" * order
-            shape_spike_buf_names.append(shape_spike_buf_name)
-
-            # check whether other variables exist that belong to the same shape, e.g. "g_in$" for the shape named "g_in"
-            for decl in neuron.get_equations_block().get_declarations():
-                if isinstance(decl, ASTOdeShape) \
-                 and re.compile(shape.get_variable().get_name() + r"\$+").search(decl.get_variable().get_name()):
-                    assert decl.get_variable().get_differential_order() == 1
-                    shape_spike_buf_names.append(decl.get_variable().get_name().replace("$", "__DOLLAR") + "__X__" + str(spike_input_port))
-
-        return shape_spike_buf_names
-"""
-
-    def get_spike_update_expressions(self, neuron, shape_buffers, solver_dicts, delta_factors):
-        """Generate the equations that update the dynamical variables when incoming spikes arrive. To be invoked after ode-toolbox.
-
-        For example, a resulting `assignment_str` could be "I_shape_in += (in_spikes/nS) * 1". The values are taken from the initial values for each corresponding dynamical variable, either from ode-toolbox or directly from user specification in the model.
-
-        Note that for shapes, `initial_values` actually contains the increment upon spike arrival, rather than the initial value of the corresponding ODE dimension.
-        """
-
-        spike_updates = []
-        post_spike_updates = []
-        initial_values = neuron.get_initial_values_blocks()
-        for shape, spike_input_port in shape_buffers:
-            if neuron.get_scope().resolve_to_symbol(str(spike_input_port), SymbolKind.VARIABLE) is None:
-                if not ("_is_post_port" in dir(spike_input_port.get_variable()) \
-                 and spike_input_port.get_variable()._is_post_port):
-                    # not a post port
-                    raise Exception("Input port " + str(spike_input_port) + " not found")
-
-            if "_is_post_port" in dir(spike_input_port.get_variable()) \
-             and spike_input_port.get_variable()._is_post_port:
-                orig_port_name = str(spike_input_port)[:str(spike_input_port).index("__for_")]
-                buffer_type = neuron.dyadic_synapse_partner.get_scope().resolve_to_symbol(orig_port_name, SymbolKind.VARIABLE).get_type_symbol()
-            else:
-                buffer_type = neuron.get_scope().resolve_to_symbol(str(spike_input_port), SymbolKind.VARIABLE).get_type_symbol()
-
-            assert not buffer_type is None
-
-            if is_delta_shape(shape):
-                continue
-
-            #    buffer_type = neuron.get_scope().resolve_to_symbol(str(spike_input_port), SymbolKind.VARIABLE).get_type_symbol()
-
-            for shape_var in shape.get_variables():
-                for var_order in range(get_shape_var_order_from_ode_toolbox_result(shape_var.get_name(), solver_dicts)):
-                    shape_spike_buf_name = construct_shape_X_spike_buf_name(shape_var.get_name(), spike_input_port, var_order)
-                    #expr = neuron.get_initial_value(shape_spike_buf_name)
-                    expr = get_initial_value_from_odetb_result(shape_spike_buf_name, solver_dicts)
-                    assert not expr is None, "Initial value not found for shape " + shape_var
-                    #print("\t" + str(shape_spike_buf_name))
-                    #print("\t" + str(spike_input_port))
-                    expr = str(expr)
-                    if expr in ["0", "0.", "0.0"]:
-                        #print("\tzero")
-                        continue    # skip adding the statement if we're only adding zero
-
-                    assignment_str = shape_spike_buf_name + " += "
-                    if "_is_post_port" in dir(spike_input_port.get_variable()) \
-                     and spike_input_port.get_variable()._is_post_port:
-                        assignment_str += "1."
-                    else:
-                        assignment_str += "(" + str(spike_input_port) + ")"
-                    if not expr in ["1.", "1.0", "1"]:
-                        assignment_str += " * (" + self._printer.print_expression(ModelParser.parse_expression(expr)) + ")"
-
-                    if not buffer_type.print_nestml_type() in ["1.", "1.0", "1"]:
-                        assignment_str += " / (" + buffer_type.print_nestml_type() + ")"
-
-                    #print("\t\t\t--> assignment_str = " + str(assignment_str))
-                    #spike_updates.append(assignment_str + "\n")
-                    #print("\t\tupdating scope to that of neuron " + str(neuron.get_name()) + ", scope = " + str(neuron.get_scope()))
-=======
+
+
     def get_spike_update_expressions(self, neuron: ASTNeuron, kernel_buffers, solver_dicts, delta_factors) -> List[ASTAssignment]:
         """
         Generate the equations that update the dynamical variables when incoming spikes arrive. To be invoked after ode-toolbox.
@@ -2622,12 +1438,10 @@
                     if not buffer_type.print_nestml_type() in ["1.", "1.0", "1"]:
                         assignment_str += " / (" + buffer_type.print_nestml_type() + ")"
 
->>>>>>> 9b2f1fde
                     ast_assignment = ModelParser.parse_assignment(assignment_str)
                     ast_assignment.update_scope(neuron.get_scope())
                     ast_assignment.accept(ASTSymbolTableVisitor())
 
-<<<<<<< HEAD
                     if "_is_post_port" in dir(spike_input_port.get_variable()) \
                      and spike_input_port.get_variable()._is_post_port:
                         print("adding post assignment string: " + str(ast_assignment))
@@ -2648,86 +1462,14 @@
 
             spike_updates.append(ast_assignment)
 
-        print("spike_updates = " + ", ".join([str(s) for s in spike_updates]))
-        #print("post_spike_updates = " + ", ".join([str(s) for s in post_spike_updates]))
-
-        return spike_updates, post_spike_updates
-
-
-    def remove_shape_definitions_from_equations_block(self, neuron):
-        """
-        Removes all shapes in this block.
+        return spike_updates
+
+    def remove_kernel_definitions_from_equations_block(self, neuron):
+        """
+        Removes all kernels in this block.
         """
         equations_block = neuron.get_equations_block()
 
-        decl_to_remove = set()
-        for decl in equations_block.get_declarations():
-            if type(decl) is ASTOdeShape:
-                decl_to_remove.add(decl)
-
-        #print("Removing shapes " + ", ".join([str(d) for d in decl_to_remove]))
-
-        for decl in decl_to_remove:
-            equations_block.get_declarations().remove(decl)
-
-        return decl_to_remove
-=======
-                    spike_updates.append(ast_assignment)
-
-        for k, factor in delta_factors.items():
-            var = k[0]
-            inport = k[1]
-            assignment_str = var.get_name() + "'" * (var.get_differential_order() - 1) + " += "
-            if not factor in ["1.", "1.0", "1"]:
-                assignment_str += "(" + self._printer.print_expression(ModelParser.parse_expression(factor)) + ") * "
-            assignment_str += str(inport)
-            ast_assignment = ModelParser.parse_assignment(assignment_str)
-            ast_assignment.update_scope(neuron.get_scope())
-            ast_assignment.accept(ASTSymbolTableVisitor())
-
-            spike_updates.append(ast_assignment)
->>>>>>> 9b2f1fde
-
-        return spike_updates
-
-    def remove_kernel_definitions_from_equations_block(self, neuron):
-        """
-        Removes all kernels in this block.
-        """
-        equations_block = neuron.get_equations_block()
-
-<<<<<<< HEAD
-    def remove_ode_definitions_from_equations_block(self, neuron):
-        """
-        Removes all ODEs in this block.
-        """
-        equations_block = neuron.get_equations_block()
-
-        decl_to_remove = set()
-        for decl in equations_block.get_ode_equations():
-            decl_to_remove.add(decl)
-
-        #print("Removing ODEs " + ", ".join([str(d) for d in decl_to_remove]))
-
-        for decl in decl_to_remove:
-            equations_block.get_declarations().remove(decl)
-
-
-    def transform_ode_and_shapes_to_json(self, neuron, parameters_block, shape_buffers):
-        # type: (ASTEquationsBlock) -> dict[str, list]
-        """Converts AST node to a JSON representation suitable for passing to ode-toolbox
-
-        Each shape has to be generated for each spike buffer convolve in which it occurs, e.g. if the NESTML model code contains the statements
-
-        .. code-block::
-
-           convolve(G, ex_spikes)
-           convolve(G, in_spikes)
-
-        then `shape_buffers` will contain the pairs `(G, ex_spikes)` and `(G, in_spikes)`, from which two ODEs will be generated, with dynamical state (variable) names `G__X__ex_spikes` and `G__X__in_spikes`.
-        """
-
-=======
         decl_to_remove = set()
         for decl in equations_block.get_declarations():
             if type(decl) is ASTKernel:
@@ -2765,7 +1507,6 @@
         :param equations_block: ASTEquationsBlock
         :return: Dict
         """
->>>>>>> 9b2f1fde
         odetoolbox_indict = {}
 
         gsl_converter = ODEToolboxReferenceConverter()
@@ -2774,16 +1515,10 @@
         odetoolbox_indict["dynamics"] = []
         equations_block = neuron.get_equations_block()
         for equation in equations_block.get_ode_equations():
-<<<<<<< HEAD
-            lhs = to_odetb_name(equation.get_lhs().get_complete_name())   # n.b. includes single quotation marks to indicate differential order
-            rhs = gsl_printer.print_expression(equation.get_rhs())
-            entry = { "expression": lhs + " = " + rhs }
-=======
             # n.b. includes single quotation marks to indicate differential order
             lhs = to_ode_toolbox_name(equation.get_lhs().get_complete_name())
             rhs = gsl_printer.print_expression(equation.get_rhs())
             entry = {"expression": lhs + " = " + rhs}
->>>>>>> 9b2f1fde
             symbol_name = equation.get_lhs().get_name()
             symbol = equations_block.get_scope().resolve_to_symbol(symbol_name, SymbolKind.VARIABLE)
 
@@ -2792,51 +1527,6 @@
             for order in range(symbol_order):
                 iv_symbol_name = symbol_name + "'" * order
                 initial_value_expr = neuron.get_initial_value(iv_symbol_name)
-<<<<<<< HEAD
-                if not initial_value_expr is None:
-                    expr = gsl_printer.print_expression(initial_value_expr)
-                    entry["initial_values"][to_odetb_name(iv_symbol_name)] = expr
-            odetoolbox_indict["dynamics"].append(entry)
-
-        # write a copy for each (shape, spike buffer) combination
-        for shape, spike_input_port in shape_buffers:
-
-            if is_delta_shape(shape):
-                # delta function -- skip passing this to ode-toolbox
-                continue
-
-            #print("Making JSON entry for shape with variables " + ", ".join([var.get_complete_name() for var in shape.get_variables()]) + " and spike buffer " + spike_input_port.__str__())
-
-            for shape_var in shape.get_variables():
-                #print("\tvariable: " + shape_var.get_name())
-                expr = get_expr_from_shape_var(shape, shape_var.get_complete_name())
-                shape_order = shape_var.get_differential_order()
-                #shape_X_spike_buf_name = construct_shape_X_spike_buf_name(shape_var, spike_buf, shape_order)
-                shape_X_spike_buf_name_ticks = construct_shape_X_spike_buf_name(shape_var.get_name(), spike_input_port, shape_order, diff_order_symbol="'")
-
-                replace_rhs_variables(expr, shape_buffers)
-
-                #expr.update_scope(equations_block.get_scope())
-                #expr.accept(ASTSymbolTableVisitor())
-                #print("\t updating scope to " + str(equations_block.get_scope()))
-                #print("\t shape expression after transform = " + str(expr))
-
-                entry = {}
-                entry["expression"] = shape_X_spike_buf_name_ticks + " = " + str(expr)
-
-                # initial values need to be declared for order 1 up to shape order (e.g. none for shape function f(t) = ...; 1 for shape ODE f'(t) = ...; 2 for f''(t) = ... and so on)
-                entry["initial_values"] = {}
-                for order in range(shape_order):
-                    iv_sym_name_odetb = construct_shape_X_spike_buf_name(shape_var.get_name(), spike_input_port, order, diff_order_symbol="'")
-                    #symbol_name_ = shape_var_expr.get_variable().get_name() + "'" * order
-                    #symbol_name = shape_X_spike_buf_name + "'" * order
-                    symbol_name_ = shape_var.get_name() + "'" * order
-                    symbol = equations_block.get_scope().resolve_to_symbol(symbol_name_, SymbolKind.VARIABLE)
-                    assert not symbol is None, "Could not find initial value for variable " + symbol_name_
-                    initial_value_expr = symbol.get_declaring_expression()
-                    assert not initial_value_expr is None, "No initial value found for variable name " + symbol_name_
-                    entry["initial_values"][iv_sym_name_odetb] = gsl_printer.print_expression(initial_value_expr)
-=======
                 if initial_value_expr:
                     expr = gsl_printer.print_expression(initial_value_expr)
                     entry["initial_values"][to_ode_toolbox_name(iv_symbol_name)] = expr
@@ -2871,22 +1561,10 @@
                     initial_value_expr = symbol.get_declaring_expression()
                     assert initial_value_expr is not None, "No initial value found for variable name " + symbol_name_
                     entry["initial_values"][iv_sym_name_ode_toolbox] = gsl_printer.print_expression(initial_value_expr)
->>>>>>> 9b2f1fde
 
                 odetoolbox_indict["dynamics"].append(entry)
 
         odetoolbox_indict["parameters"] = {}
-<<<<<<< HEAD
-        for decl in parameters_block.get_declarations():
-            for var in decl.variables:
-                odetoolbox_indict["parameters"][var.get_complete_name()] = gsl_printer.print_expression(decl.get_expression())
-        #print("odetoolbox_indict = " + str(json.dumps(odetoolbox_indict, indent=4)))
-        return odetoolbox_indict
-
-
-    def make_inline_expressions_self_contained(self, inline_expressions):
-        # type: (list(ASTInlineExpression)) -> list(ASTInlineExpression)
-=======
         if parameters_block is not None:
             for decl in parameters_block.get_declarations():
                 for var in decl.variables:
@@ -2896,26 +1574,17 @@
         return odetoolbox_indict
 
     def make_inline_expressions_self_contained(self, inline_expressions: List[ASTInlineExpression]) -> List[ASTInlineExpression]:
->>>>>>> 9b2f1fde
         """
         Make inline_expressions self contained, i.e. without any references to other inline_expressions.
 
         TODO: it should be a method inside of the ASTInlineExpression
-<<<<<<< HEAD
-        TODO by KP: this should be done by means of a visitor
-=======
         TODO: this should be done by means of a visitor
->>>>>>> 9b2f1fde
 
         :param inline_expressions: A sorted list with entries ASTInlineExpression.
         :return: A list with ASTInlineExpressions. Defining expressions don't depend on each other.
         """
         for source in inline_expressions:
             source_position = source.get_source_position()
-<<<<<<< HEAD
-            #print("In make_inline_expressions_self_contained(): source = " + str(source))
-=======
->>>>>>> 9b2f1fde
             for target in inline_expressions:
                 matcher = re.compile(self._variable_matching_template.format(source.get_variable_name()))
                 target_definition = str(target.get_expression())
@@ -2923,11 +1592,6 @@
                 target.expression = ModelParser.parse_expression(target_definition)
                 target.expression.update_scope(source.get_scope())
                 target.expression.accept(ASTSymbolTableVisitor())
-<<<<<<< HEAD
-
-                #print("\ttarget = " + str(target))
-=======
->>>>>>> 9b2f1fde
 
                 def log_set_source_position(node):
                     if node.get_source_position().is_added_source_position():
@@ -2935,39 +1599,20 @@
 
                 target.expression.accept(ASTHigherOrderVisitor(visit_funcs=log_set_source_position))
 
-<<<<<<< HEAD
-                #print("\t -> updating scope to " + str(source.get_scope()))
-
         return inline_expressions
-
 
     def replace_inline_expressions_through_defining_expressions(self, definitions, inline_expressions):
         # type: (list(ASTOdeEquation), list(ASTInlineExpression)) -> list(ASTInlineExpression)
         """
-        Refactors symbols from `inline_expressions` in `definitions` with corresponding defining expressions from `inline_expressions`.
-=======
-        return inline_expressions
-
-    def replace_inline_expressions_through_defining_expressions(self, definitions, inline_expressions):
-        # type: (list(ASTOdeEquation), list(ASTInlineExpression)) -> list(ASTInlineExpression)
-        """
         Replaces symbols from `inline_expressions` in `definitions` with corresponding defining expressions from `inline_expressions`.
->>>>>>> 9b2f1fde
 
         :param definitions: A sorted list with entries {"symbol": "name", "definition": "expression"} that should be made free from.
         :param inline_expressions: A sorted list with entries {"symbol": "name", "definition": "expression"} with inline_expressions which must be replaced in `definitions`.
         :return: A list with definitions. Expressions in `definitions` don't depend on inline_expressions from `inline_expressions`.
         """
         for m in inline_expressions:
-<<<<<<< HEAD
-            #print("In replace_inline_expressions_through_defining_expressions(): m = " + str(m))
             source_position = m.get_source_position()
             for target in definitions:
-                #print("\ttarget = " + str(target))
-=======
-            source_position = m.get_source_position()
-            for target in definitions:
->>>>>>> 9b2f1fde
                 matcher = re.compile(self._variable_matching_template.format(m.get_variable_name()))
                 target_definition = str(target.get_rhs())
                 target_definition = re.sub(matcher, "(" + str(m.get_expression()) + ")", target_definition)
@@ -2980,59 +1625,6 @@
                         node.set_source_position(source_position)
 
                 target.accept(ASTHigherOrderVisitor(visit_funcs=log_set_source_position))
-<<<<<<< HEAD
-
-                #print("\t updating scope to " + str(m.get_scope()))
-
-        return definitions
-
-    def replace_inline_expressions_through_defining_expressions2(self, solver_dicts, inline_expressions):
-        # type: (list(ASTOdeEquation), list(ASTInlineExpression)) -> list(ASTInlineExpression)
-        """
-        Refactors symbols form `inline_expressions` in `definitions` with corresponding defining expressions from `inline_expressions`.
-
-        :param definitions: A sorted list with entries {"symbol": "name", "definition": "expression"} that should be made
-        free from.
-        :param inline_expressions: A sorted list with entries {"symbol": "name", "definition": "expression"} with inline_expressions which
-        must be replaced in `definitions`.
-        :return: A list with definitions. Expressions in `definitions` don't depend on inline_expressions from `inline_expressions`.
-        """
-
-        def replace_func_by_def_in_expr(expr, inline_expressions):
-            for m in inline_expressions:
-                #print("In replace_inline_expressions_through_defining_expressions(): m = " + str(m))
-                matcher = re.compile(self._variable_matching_template.format(m.get_variable_name()))
-                expr = re.sub(matcher, "(" + str(m.get_expression()) + ")", expr)
-                target_definition = str(target.get_expression())
-                target_definition = re.sub(matcher, "(" + str(source.get_expression()) + ")", target_definition)
-                target.expression = ModelParser.parse_expression(target_definition)
-                target.expression.update_scope(source.get_scope())
-                target.expression.accept(ASTSymbolTableVisitor())
-
-                #print("\ttarget = " + str(target))
-
-                def log_set_source_position(node):
-                    if node.get_source_position().is_added_source_position():
-                        node.set_source_position(source_position)
-
-                target.expression.accept(ASTHigherOrderVisitor(visit_funcs=log_set_source_position))
-
-
-            return expr
-        
-        for solver_dict in solver_dicts:
-            if solver_dict is None:
-                continue
-            
-            for var, expr in solver_dict["update_expressions"].items():
-                solver_dict["update_expressions"][var] = replace_func_by_def_in_expr(expr, inline_expressions)
-
-            if "propagators" in solver_dict.keys():
-                for var, expr in solver_dict["propagators"].items():
-                    solver_dict["propagators"][var] = replace_func_by_def_in_expr(expr, inline_expressions)
-
-=======
->>>>>>> 9b2f1fde
 
         return definitions
 
