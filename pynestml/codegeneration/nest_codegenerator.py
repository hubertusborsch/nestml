--- conflicted
+++ resolved
@@ -67,8 +67,8 @@
 from pynestml.meta_model.ast_simple_expression import ASTSimpleExpression
 from pynestml.meta_model.ast_expression import ASTExpression
 from pynestml.visitors.ast_higher_order_visitor import ASTHigherOrderVisitor
-<<<<<<< HEAD
 #from pynestml.visitors.ast_symbol_table_visitor import assign_ode_to_variables
+from pynestml.visitors.ast_random_number_generator_visitor import ASTRandomNumberGeneratorVisitor
 
 
 def variable_in_neuron_initial_values(name: str, neuron: ASTNeuron):
@@ -275,9 +275,6 @@
      and expr.binary_operator.is_times_op:
         return str(expr.lhs)
 
-=======
-from pynestml.visitors.ast_random_number_generator_visitor import ASTRandomNumberGeneratorVisitor
->>>>>>> 57f7e102
 
 class NESTCodeGenerator(CodeGenerator):
 
@@ -574,6 +571,7 @@
         """
         code, message = Messages.get_start_processing_neuron(neuron.get_name())
         Logger.log_message(neuron, code, message, neuron.get_source_position(), LoggingLevel.INFO)
+
         equations_block = neuron.get_equations_block()
 
         if equations_block is not None:
@@ -701,7 +699,9 @@
         namespace['now'] = datetime.datetime.utcnow()
         namespace['tracing'] = FrontendConfiguration.is_dev
 
-<<<<<<< HEAD
+        namespace['PredefinedUnits'] = pynestml.symbols.predefined_units.PredefinedUnits
+        namespace['UnitTypeSymbol'] = pynestml.symbols.unit_type_symbol.UnitTypeSymbol
+
         namespace['initial_values'] = {}
         namespace['uses_analytic_solver'] = not self.analytic_solver[neuron.get_name()] is None
         if namespace['uses_analytic_solver']:
@@ -744,18 +744,10 @@
             namespace['printer'] = NestPrinter(unitless_pretty_printer)        
 
         namespace["spike_updates"] = neuron.spike_updates
-=======
-        namespace['PredefinedUnits'] = pynestml.symbols.predefined_units.PredefinedUnits
-        namespace['UnitTypeSymbol'] = pynestml.symbols.unit_type_symbol.UnitTypeSymbol
 
         rng_visitor = ASTRandomNumberGeneratorVisitor()
         neuron.accept(rng_visitor)
         namespace['norm_rng'] = rng_visitor._norm_rng_is_used
-
-        self.define_solver_type(neuron, namespace)
-        return namespace
-
->>>>>>> 57f7e102
 
         return namespace
 
@@ -1219,6 +1211,22 @@
 
         spike_updates = []
         initial_values = neuron.get_initial_values_blocks()
+        for declaration in initial_values.get_declarations():
+            variable = declaration.get_variables()[0]
+            for shape in shape_to_buffers:
+                matcher_computed_shape_odes = re.compile(shape + r"(__d)*")
+                if re.fullmatch(matcher_computed_shape_odes, str(variable)):
+                    buffer_type = neuron.get_scope(). \
+                        resolve_to_symbol(shape_to_buffers[shape], SymbolKind.VARIABLE).get_type_symbol()
+                    assignment_string = variable.get_complete_name() + " += (" + shape_to_buffers[
+                        shape] + '/' + buffer_type.print_nestml_type() + ") * " + \
+                                        self._printer.print_expression(declaration.get_expression())
+                    spike_updates.append(ModelParser.parse_assignment(assignment_string))
+                    # the IV is applied. can be reset
+                    declaration.set_expression(ModelParser.parse_expression("0"))
+                    break
+        for assignment in spike_updates:
+            add_assignment_to_update_block(assignment, neuron)
 
         for shape, spike_input_port in shape_buffers:
             buffer_type = neuron.get_scope().resolve_to_symbol(str(spike_input_port), SymbolKind.VARIABLE).get_type_symbol()
@@ -1455,11 +1463,7 @@
                 target_definition = str(target.get_rhs())
                 target_definition = re.sub(matcher, "(" + str(m.get_expression()) + ")", target_definition)
                 target.rhs = ModelParser.parse_expression(target_definition)
-<<<<<<< HEAD
                 target.update_scope(m.get_scope())
-=======
-                target.update_scope(fun.get_scope())
->>>>>>> 57f7e102
                 target.accept(ASTSymbolTableVisitor())
 
                 def log_set_source_position(node):
