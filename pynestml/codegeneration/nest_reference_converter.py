--- conflicted
+++ resolved
@@ -1,4 +1,3 @@
-
 #
 # nest_reference_converter.py
 #
@@ -105,20 +104,14 @@
 
         if function_name == PredefinedFunctions.TIME_STEPS:
             return 'nest::Time(nest::Time::ms((double) %s)).get_steps()'
-<<<<<<< HEAD
-        elif function_name == PredefinedFunctions.MAX:
-            return 'std::max(%s, %s)'
-        elif function_name == PredefinedFunctions.MIN:
-=======
 
         if function_name == PredefinedFunctions.POW:
             return 'std::pow(%s, %s)'
 
-        if function_name == PredefinedFunctions.MAX or function_name == PredefinedFunctions.BOUNDED_MAX:
+        if function_name == PredefinedFunctions.MAX:
             return 'std::max(%s, %s)'
 
-        if function_name == PredefinedFunctions.MIN or function_name == PredefinedFunctions.BOUNDED_MIN:
->>>>>>> 73f484e2
+        if function_name == PredefinedFunctions.MIN:
             return 'std::min(%s, %s)'
 
         if function_name == PredefinedFunctions.EXP:
@@ -338,4 +331,4 @@
         :return: a string representation
         :rtype: str
         """
-        return '(' + '%s' + ') ? (' + '%s' + ') : (' + '%s' + ')'+        return '(' + '%s' + ') ? (' + '%s' + ') : (' + '%s' + ')'
