# -*- coding: utf-8 -*-
#
# ast_numeric_literal_visitor.py
#
# This file is part of NEST.
#
# Copyright (C) 2004 The NEST Initiative
#
# NEST is free software: you can redistribute it and/or modify
# it under the terms of the GNU General Public License as published by
# the Free Software Foundation, either version 2 of the License, or
# (at your option) any later version.
#
# NEST is distributed in the hope that it will be useful,
# but WITHOUT ANY WARRANTY; without even the implied warranty of
# MERCHANTABILITY or FITNESS FOR A PARTICULAR PURPOSE.  See the
# GNU General Public License for more details.
#
# You should have received a copy of the GNU General Public License
# along with NEST.  If not, see <http://www.gnu.org/licenses/>.

"""
simpleExpression : (UNSIGNED_INTEGER | FLOAT) (variable)?
"""
from pynestml.symbols.error_type_symbol import ErrorTypeSymbol
from pynestml.symbols.predefined_types import PredefinedTypes
from pynestml.symbols.symbol import SymbolKind
from pynestml.visitors.ast_visitor import ASTVisitor


class ASTNumericLiteralVisitor(ASTVisitor):
    """
    Visits a single numeric literal and updates its type.
    """

    def visit_simple_expression(self, node):
        """
        Visit a simple rhs and update the type of a numeric literal.
        :param node: a single meta_model node
        :type node: ast_node
        :return: no value returned, the type is updated in-place
        :rtype: void
        """
        assert node.get_scope() is not None, "Run symboltable creator."
        # if variable is also set in this rhs, the var type overrides the literal
        if node.get_variable() is not None:
            scope = node.get_scope()
            var_name = node.get_variable().get_name()
            variable_symbol_resolve = scope.resolve_to_symbol(var_name, SymbolKind.VARIABLE)
            if variable_symbol_resolve is not None:
                node.type = variable_symbol_resolve.get_type_symbol()
            else:
                type_symbol_resolve = scope.resolve_to_symbol(var_name, SymbolKind.TYPE)
<<<<<<< HEAD
                if not type_symbol_resolve is None:
=======
                if type_symbol_resolve is not None:
>>>>>>> 9b2f1fde
                    node.type = type_symbol_resolve
                else:
                    node.type = ErrorTypeSymbol()
            node.type.referenced_object = node
            return

        if node.get_numeric_literal() is not None and isinstance(node.get_numeric_literal(), float):
            node.type = PredefinedTypes.get_real_type()
            node.type.referenced_object = node
            return

        elif node.get_numeric_literal() is not None and isinstance(node.get_numeric_literal(), int):
            node.type = PredefinedTypes.get_integer_type()
            node.type.referenced_object = node
            return<|MERGE_RESOLUTION|>--- conflicted
+++ resolved
@@ -51,11 +51,7 @@
                 node.type = variable_symbol_resolve.get_type_symbol()
             else:
                 type_symbol_resolve = scope.resolve_to_symbol(var_name, SymbolKind.TYPE)
-<<<<<<< HEAD
-                if not type_symbol_resolve is None:
-=======
                 if type_symbol_resolve is not None:
->>>>>>> 9b2f1fde
                     node.type = type_symbol_resolve
                 else:
                     node.type = ErrorTypeSymbol()
