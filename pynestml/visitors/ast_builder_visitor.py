--- conflicted
+++ resolved
@@ -20,7 +20,7 @@
 import ntpath
 import re
 
-from pynestml.cocos.co_co_each_neuron_block_unique_and_defined import CoCoEachNeuronBlockUniqueAndDefined
+from pynestml.cocos.co_co_each_block_unique_and_defined import CoCoEachBlockUniqueAndDefined
 from pynestml.cocos.co_cos_manager import CoCosManager
 from pynestml.generated.PyNestMLParserVisitor import PyNestMLParserVisitor
 from pynestml.meta_model.ast_node_factory import ASTNodeFactory
@@ -473,11 +473,7 @@
         update_node_comments(neuron, self.__comments.visit(ctx))
         # in order to enable the logger to print correct messages set as the source the corresponding neuron
         Logger.set_current_astnode(neuron)
-<<<<<<< HEAD
-        CoCoEachNeuronBlockUniqueAndDefined.check_co_co(node=neuron)
-=======
         CoCoEachBlockUniqueAndDefined.check_co_co(node=neuron)
->>>>>>> 036b0746
         Logger.set_current_astnode(neuron)
         # now the meta_model seems to be correct, return it
         return neuron
@@ -516,10 +512,6 @@
             artifact_name = ntpath.basename(ctx.start.source[1].fileName)
         else:
             artifact_name = 'parsed from string'
-<<<<<<< HEAD
-        print("Creating ASTSynapse...")
-=======
->>>>>>> 036b0746
         synapse = ASTNodeFactory.create_ast_synapse(name=name, body=body, source_position=create_source_pos(ctx),
                                                   artifact_name=artifact_name)
 
@@ -541,11 +533,7 @@
 
         # in order to enable the logger to print correct messages set as the source the corresponding neuron
         Logger.set_current_astnode(synapse)
-<<<<<<< HEAD
-        # CoCoEachNeuronBlockUniqueAndDefined.check_co_co(node=synapse) # XXX: TODO
-=======
         # CoCoEachBlockUniqueAndDefined.check_co_co(node=synapse) # XXX: TODO
->>>>>>> 036b0746
         # Logger.set_current_astnode(synapse)
         # now the meta_model seems to be correct, return it
 
@@ -595,7 +583,6 @@
         if ctx.preReceiveBlock() is not None:
             for child in ctx.preReceiveBlock():
                 body_elements.append(child)
-<<<<<<< HEAD
         if ctx.postReceiveBlock() is not None:
             for child in ctx.postReceiveBlock():
                 body_elements.append(child)
@@ -617,11 +604,6 @@
         if ctx.function() is not None:
             for child in ctx.function():
                 body_elements.append(child)
-=======
-        if ctx.blockWithVariables() is not None:
-            for child in ctx.blockWithVariables():
-                body_elements.append(child)
->>>>>>> 036b0746
         elements = list()
         while len(body_elements) > 0:
             elem = get_next(body_elements)
@@ -766,15 +748,12 @@
         ret = ASTNodeFactory.create_ast_pre_receive(block=block, source_position=create_source_pos(ctx))
         update_node_comments(ret, self.__comments.visit(ctx))
         return ret
-<<<<<<< HEAD
 
     def visitPostReceiveBlock(self, ctx):
         block = self.visit(ctx.block()) if ctx.block() is not None else None
         ret = ASTNodeFactory.create_ast_post_receive(block=block, source_position=create_source_pos(ctx))
         update_node_comments(ret, self.__comments.visit(ctx))
         return ret
-=======
->>>>>>> 036b0746
 
 def update_node_comments(node, comments):
     node.comment = comments[0]
