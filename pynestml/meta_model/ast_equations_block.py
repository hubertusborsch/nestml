# -*- coding: utf-8 -*-
#
# ast_equations_block.py
#
# This file is part of NEST.
#
# Copyright (C) 2004 The NEST Initiative
#
# NEST is free software: you can redistribute it and/or modify
# it under the terms of the GNU General Public License as published by
# the Free Software Foundation, either version 2 of the License, or
# (at your option) any later version.
#
# NEST is distributed in the hope that it will be useful,
# but WITHOUT ANY WARRANTY; without even the implied warranty of
# MERCHANTABILITY or FITNESS FOR A PARTICULAR PURPOSE.  See the
# GNU General Public License for more details.
#
# You should have received a copy of the GNU General Public License
# along with NEST.  If not, see <http://www.gnu.org/licenses/>.

from pynestml.meta_model.ast_node import ASTNode
from pynestml.meta_model.ast_ode_equation import ASTOdeEquation
from pynestml.meta_model.ast_inline_expression import ASTInlineExpression
<<<<<<< HEAD
from pynestml.meta_model.ast_ode_shape import ASTOdeShape
=======
from pynestml.meta_model.ast_kernel import ASTKernel
>>>>>>> 9b2f1fde


class ASTEquationsBlock(ASTNode):
    """
    This class is used to store an equations block.
    ASTEquationsBlock a special function definition:
       equations:
         G = (e/tau_syn) * t * exp(-1/tau_syn*t)
         V' = -1/Tau * V + 1/C_m * (convolve(G, spikes) + I_e + I_stim)
       end
     @attribute odeDeclaration Block with equations and differential equations.
     Grammar:
          equationsBlock:
            'equations'
            BLOCK_OPEN
<<<<<<< HEAD
              (inlineExpression | odeEquation | odeShape | NEWLINE)+
=======
              (inlineExpression | odeEquation | kernel | NEWLINE)+
>>>>>>> 9b2f1fde
            BLOCK_CLOSE;
    Attributes:
        declarations = None
    """

    def __init__(self, declarations, *args, **kwargs):
        """
        Standard constructor.

        Parameters for superclass (ASTNode) can be passed through :python:`*args` and :python:`**kwargs`.

        :param declarations: a block of definitions.
        :type declarations: ast_block
        """
        assert (declarations is not None and isinstance(declarations, list)), \
            '(PyNestML.AST.EquationsBlock) No or wrong type of declarations provided (%s)!' % type(declarations)
        for decl in declarations:
<<<<<<< HEAD
            assert (decl is not None and (isinstance(decl, ASTOdeShape) or
                                          isinstance(decl, ASTOdeEquation) or
                                          isinstance(decl, ASTInlineExpression))), \
=======
            assert (decl is not None and (isinstance(decl, ASTKernel)
                                          or isinstance(decl, ASTOdeEquation)
                                          or isinstance(decl, ASTInlineExpression))), \
>>>>>>> 9b2f1fde
                '(PyNestML.AST.EquationsBlock) No or wrong type of ode-element provided (%s)' % type(decl)
        super(ASTEquationsBlock, self).__init__(*args, **kwargs)
        self.declarations = declarations

    def clone(self):
        """
        Return a clone ("deep copy") of this node.

        :return: new AST node instance
        :rtype: ASTEquationsBlock
        """
        declarations_dup = None
        if self.declarations:
            declarations_dup = [decl.clone() for decl in self.declarations]
        dup = ASTEquationsBlock(declarations=declarations_dup,
                                # ASTNode common attributes:
                                source_position=self.source_position,
                                scope=self.scope,
                                comment=self.comment,
                                pre_comments=[s for s in self.pre_comments],
                                in_comment=self.in_comment,
                                post_comments=[s for s in self.post_comments],
                                implicit_conversion_factor=self.implicit_conversion_factor)

        return dup

    def get_declarations(self):
        """
        Returns the block of definitions.
        :return: the block
<<<<<<< HEAD
        :rtype: list(ASTInlineExpression|ASTOdeEquation|ASTOdeShape)
=======
        :rtype: list(ASTInlineExpression|ASTOdeEquation|ASTKernel)
>>>>>>> 9b2f1fde
        """
        return self.declarations

    def get_parent(self, ast):
        """
        Indicates whether a this node contains the handed over node.
        :param ast: an arbitrary meta_model node.
        :type ast: AST_
        :return: AST if this or one of the child nodes contains the handed over element.
        :rtype: AST_ or None
        """
        for decl in self.get_declarations():
            if decl is ast:
                return self
            if decl.get_parent(ast) is not None:
                return decl.get_parent(ast)
        return None

    def get_ode_equations(self):
        """
        Returns a list of all ode equations in this block.
        :return: a list of all ode equations.
        :rtype: list(ASTOdeEquations)
        """
        ret = list()
        for decl in self.get_declarations():
            if isinstance(decl, ASTOdeEquation):
                ret.append(decl)
        return ret

    def get_kernels(self):
        """
        Returns a list of all kernels in this block.
        :return: a list of all kernels.
        :rtype: list(ASTKernel)
        """
        ret = list()
        for decl in self.get_declarations():
            if isinstance(decl, ASTKernel):
                ret.append(decl)
        return ret

    def get_inline_expressions(self):
        """
        Returns a list of all inline expressions in this block.
        :return: a list of all inline expressions.
        :rtype: list(ASTInlineExpression)
        """
        ret = list()
        for decl in self.get_declarations():
            if isinstance(decl, ASTInlineExpression):
                ret.append(decl)
        return ret

    def clear(self):
        """
        Deletes all declarations as stored in this block.
        """
        del self.declarations
        self.declarations = list()

    def equals(self, other):
        """
        The equals method.
        :param other: a different object.
        :type other: object
        :return: True if equal, otherwise False.
        :rtype: bool
        """
        if not isinstance(other, ASTEquationsBlock):
            return False
        if len(self.get_declarations()) != len(other.get_declarations()):
            return False
        my_declarations = self.get_declarations()
        your_declarations = other.get_declarations()
        for i in range(0, len(my_declarations)):
            if not my_declarations[i].equals(your_declarations[i]):
                return False
        return True<|MERGE_RESOLUTION|>--- conflicted
+++ resolved
@@ -22,11 +22,7 @@
 from pynestml.meta_model.ast_node import ASTNode
 from pynestml.meta_model.ast_ode_equation import ASTOdeEquation
 from pynestml.meta_model.ast_inline_expression import ASTInlineExpression
-<<<<<<< HEAD
-from pynestml.meta_model.ast_ode_shape import ASTOdeShape
-=======
 from pynestml.meta_model.ast_kernel import ASTKernel
->>>>>>> 9b2f1fde
 
 
 class ASTEquationsBlock(ASTNode):
@@ -42,11 +38,7 @@
           equationsBlock:
             'equations'
             BLOCK_OPEN
-<<<<<<< HEAD
-              (inlineExpression | odeEquation | odeShape | NEWLINE)+
-=======
               (inlineExpression | odeEquation | kernel | NEWLINE)+
->>>>>>> 9b2f1fde
             BLOCK_CLOSE;
     Attributes:
         declarations = None
@@ -64,15 +56,9 @@
         assert (declarations is not None and isinstance(declarations, list)), \
             '(PyNestML.AST.EquationsBlock) No or wrong type of declarations provided (%s)!' % type(declarations)
         for decl in declarations:
-<<<<<<< HEAD
-            assert (decl is not None and (isinstance(decl, ASTOdeShape) or
-                                          isinstance(decl, ASTOdeEquation) or
-                                          isinstance(decl, ASTInlineExpression))), \
-=======
             assert (decl is not None and (isinstance(decl, ASTKernel)
                                           or isinstance(decl, ASTOdeEquation)
                                           or isinstance(decl, ASTInlineExpression))), \
->>>>>>> 9b2f1fde
                 '(PyNestML.AST.EquationsBlock) No or wrong type of ode-element provided (%s)' % type(decl)
         super(ASTEquationsBlock, self).__init__(*args, **kwargs)
         self.declarations = declarations
@@ -103,11 +89,7 @@
         """
         Returns the block of definitions.
         :return: the block
-<<<<<<< HEAD
-        :rtype: list(ASTInlineExpression|ASTOdeEquation|ASTOdeShape)
-=======
         :rtype: list(ASTInlineExpression|ASTOdeEquation|ASTKernel)
->>>>>>> 9b2f1fde
         """
         return self.declarations
 
