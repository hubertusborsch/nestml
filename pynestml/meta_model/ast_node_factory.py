--- conflicted
+++ resolved
@@ -164,17 +164,11 @@
                                size_parameter=None,  # type: str
                                expression=None,  # type: Union(ASTSimpleExpression,ASTExpression)
                                invariant=None,  # type: Union(ASTSimpleExpression,ASTExpression)
-<<<<<<< HEAD
                                source_position=None,  # type: ASTSourceLocation
                                decorators=None,  # type: list
-                               ):  # type: (...) -> ASTDeclaration
-        return ASTDeclaration(is_recordable, is_function, variables, data_type, size_parameter, expression, invariant, decorators,
+                               ) -> ASTDeclaration:
+        return ASTDeclaration(is_recordable, is_inline_expression, variables, data_type, size_parameter, expression, invariant, decorators,
                               source_position=source_position)
-=======
-                               source_position=None  # type: ASTSourceLocation
-                               ) -> ASTDeclaration:
-        return ASTDeclaration(is_recordable, is_inline_expression, variables, data_type, size_parameter, expression, invariant, source_position=source_position)
->>>>>>> 411c9f73
 
     @classmethod
     def create_ast_elif_clause(cls, condition, block, source_position=None):
