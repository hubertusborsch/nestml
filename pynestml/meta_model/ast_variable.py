--- conflicted
+++ resolved
@@ -96,31 +96,21 @@
         """
         self.name = name
 
-<<<<<<< HEAD
     def get_is_homogeneous(self):
         return self.is_homogeneous
 
-    def get_differential_order(self):
-=======
     def get_differential_order(self) -> int:
->>>>>>> 9b2f1fde
         """
         Returns the differential order of the variable.
         :return: the differential order.
         """
         return self.differential_order
 
-<<<<<<< HEAD
     def set_differential_order(self, differential_order):
         """
         Returns the differential order of the variable.
         :return: the differential order.
         :rtype: int
-=======
-    def set_differential_order(self, differential_order: int) -> None:
-        """
-        Set the differential order of the variable.
->>>>>>> 9b2f1fde
         """
         self.differential_order = differential_order
 
