# -*- coding: utf-8 -*-
#
# co_co_all_variables_defined.py
#
# This file is part of NEST.
#
# Copyright (C) 2004 The NEST Initiative
#
# NEST is free software: you can redistribute it and/or modify
# it under the terms of the GNU General Public License as published by
# the Free Software Foundation, either version 2 of the License, or
# (at your option) any later version.
#
# NEST is distributed in the hope that it will be useful,
# but WITHOUT ANY WARRANTY; without even the implied warranty of
# MERCHANTABILITY or FITNESS FOR A PARTICULAR PURPOSE.  See the
# GNU General Public License for more details.
#
# You should have received a copy of the GNU General Public License
# along with NEST.  If not, see <http://www.gnu.org/licenses/>.
from pynestml.cocos.co_co import CoCo
from pynestml.meta_model.ast_declaration import ASTDeclaration
from pynestml.meta_model.ast_external_variable import ASTExternalVariable
from pynestml.symbols.symbol import SymbolKind
from pynestml.symbols.variable_symbol import BlockType
from pynestml.utils.logger import Logger, LoggingLevel
from pynestml.utils.messages import Messages
from pynestml.visitors.ast_visitor import ASTVisitor


class CoCoAllVariablesDefined(CoCo):
    """
    This class represents a constraint condition which ensures that all elements as used in expressions have been
    previously defined.
    Not allowed:
        state:
            V_m mV = V_m + 10mV # <- recursive definition
            V_m mV = V_n # <- not defined reference
        end
    """

    @classmethod
    def check_co_co(cls, node):
        """
        Checks if this coco applies for the handed over neuron. Models which use not defined elements are not
        correct.
        :param node: a single neuron instance.
        :type node: ASTNeuron
        """
        # for each variable in all expressions, check if the variable has been defined previously
        expression_collector_visitor = ASTExpressionCollectorVisitor()
        node.accept(expression_collector_visitor)
        expressions = expression_collector_visitor.ret
        for expr in expressions:
            for var in expr.get_variables():
                if isinstance(var, ASTExternalVariable):
                    # by definition, will be resolved externally to the current compilation unit
                    continue

                symbol = var.get_scope().resolve_to_symbol(var.get_complete_name(), SymbolKind.VARIABLE)
                # this part is required to check that we handle invariants differently
                expr_par = node.get_parent(expr)

                # first test if the symbol has been defined at least
                if symbol is None:
                    # check if this symbol is actually a type, e.g. "mV" in the expression "(1 + 2) * mV"
                    symbol = var.get_scope().resolve_to_symbol(var.get_complete_name(), SymbolKind.TYPE)
                    if symbol is None:
                        # symbol has not been defined; neither as a variable name nor as a type symbol
                        code, message = Messages.get_variable_not_defined(var.get_name())
                        Logger.log_message(astnode=node, code=code, message=message, log_level=LoggingLevel.ERROR,
                                           error_position=var.get_source_position())
                # first check if it is part of an invariant
                # if it is the case, there is no "recursive" declaration
                # so check if the parent is a declaration and the expression the invariant
                elif isinstance(expr_par, ASTDeclaration) and expr_par.get_invariant() == expr:
                    # in this case its ok if it is recursive or defined later on
                    continue

                # now check if it has been defined before usage, except for predefined symbols, buffers and variables added by the AST transformation functions
                elif (not symbol.is_predefined) \
                        and symbol.block_type != BlockType.INPUT_BUFFER_CURRENT \
                        and symbol.block_type != BlockType.INPUT_BUFFER_SPIKE \
                        and not symbol.get_referenced_object().get_source_position().is_added_source_position():
                    # except for parameters, those can be defined after
                    if ((not symbol.get_referenced_object().get_source_position().before(var.get_source_position()))
<<<<<<< HEAD
                     and (not symbol.block_type in [BlockType.PARAMETERS, BlockType.INTERNALS])):
=======
                            and (not symbol.block_type in [BlockType.PARAMETERS, BlockType.INTERNALS])):
>>>>>>> 9b2f1fde
                        code, message = Messages.get_variable_used_before_declaration(var.get_name())
                        Logger.log_message(astnode=node, message=message, error_position=var.get_source_position(),
                                           code=code, log_level=LoggingLevel.ERROR)
                        # now check that they are now defined recursively, e.g. V_m mV = V_m + 1
                    # todo: we should not check this for invariants
                    if (symbol.get_referenced_object().get_source_position().encloses(var.get_source_position())
                            and not symbol.get_referenced_object().get_source_position().is_added_source_position()):
                        code, message = Messages.get_variable_defined_recursively(var.get_name())
                        Logger.log_message(code=code, message=message, error_position=symbol.get_referenced_object().
                                           get_source_position(), log_level=LoggingLevel.ERROR, astnode=node)

        # now check for each assignment whether the left hand side variable is defined
        vis = ASTAssignedVariableDefinedVisitor(node)
        node.accept(vis)
        return


class ASTAssignedVariableDefinedVisitor(ASTVisitor):
    def __init__(self, neuron):
        super(ASTAssignedVariableDefinedVisitor, self).__init__()
        self.neuron = neuron

    def visit_assignment(self, node):
        symbol = node.get_scope().resolve_to_symbol(node.get_variable().get_complete_name(),
                                                    SymbolKind.VARIABLE)
        if symbol is None:
            code, message = Messages.get_variable_not_defined(node.get_variable().get_complete_name())
            Logger.log_message(code=code, message=message, error_position=node.get_source_position(),
                               log_level=LoggingLevel.ERROR, astnode=self.neuron)


class ASTExpressionCollectorVisitor(ASTVisitor):

    def __init__(self):
        super(ASTExpressionCollectorVisitor, self).__init__()
        self.ret = list()

    def visit_expression(self, node):
        self.ret.append(node)

    def traverse_expression(self, node):
        # we deactivate traversal in order to get only the root of the expression
        pass

    def visit_simple_expression(self, node):
        self.ret.append(node)

    def traverse_simple_expression(self, node):
        # we deactivate traversal in order to get only the root of the expression
        pass<|MERGE_RESOLUTION|>--- conflicted
+++ resolved
@@ -84,11 +84,7 @@
                         and not symbol.get_referenced_object().get_source_position().is_added_source_position():
                     # except for parameters, those can be defined after
                     if ((not symbol.get_referenced_object().get_source_position().before(var.get_source_position()))
-<<<<<<< HEAD
-                     and (not symbol.block_type in [BlockType.PARAMETERS, BlockType.INTERNALS])):
-=======
                             and (not symbol.block_type in [BlockType.PARAMETERS, BlockType.INTERNALS])):
->>>>>>> 9b2f1fde
                         code, message = Messages.get_variable_used_before_declaration(var.get_name())
                         Logger.log_message(astnode=node, message=message, error_position=var.get_source_position(),
                                            code=code, log_level=LoggingLevel.ERROR)
