--- conflicted
+++ resolved
@@ -44,6 +44,7 @@
     curr_message = None
     logging_level = None
     current_neuron = None
+    no_print = False
 
     @classmethod
     def init_logger(cls, logging_level):
@@ -57,7 +58,6 @@
         cls.log = {}
         return
 
-
     @classmethod
     def get_log(cls):
         """
@@ -68,19 +68,15 @@
         return cls.log
 
     @classmethod
-<<<<<<< HEAD
+    def set_log(cls, log):
+        """
+        Restores log from the 'log' variable
+        :param log:
+        """
+        cls.log = log
+
+    @classmethod
     def log_message(cls, neuron=None, code=None, message=None, error_position=None, log_level=None):
-=======
-    def set_log(cls, log):
-        """
-        Restores log from the 'log' varialbe
-        :param log:
-        """
-        cls.__log = log
-
-    @classmethod
-    def logMessage(cls, _neuron=None, _code=None, _message=None, _errorPosition=None, _logLevel=None):
->>>>>>> 1c3b9f54
         """
         Logs the handed over message on the handed over. If the current logging is appropriate, the 
         message is also printed.
@@ -110,10 +106,12 @@
             cls.log[cls.curr_message] = (cls.current_neuron.get_artifact_name(), cls.current_neuron,
                                          log_level, code, error_position, message)
         cls.curr_message += 1
+        if cls.no_print:
+            return
         if cls.logging_level.value <= log_level.value:
             to_print = '[' + str(cls.curr_message) + ','
             to_print = (to_print + (neuron.get_name() + ', ' if neuron is not None else
-            cls.current_neuron.get_name() + ', ' if cls.current_neuron is not None else 'GLOBAL, '))
+                cls.current_neuron.get_name() + ', ' if cls.current_neuron is not None else 'GLOBAL, '))
             to_print = to_print + str(log_level.name)
             to_print = to_print + (', ' + str(error_position) if error_position is not None else '') + ']: '
             to_print = to_print + str(message)
