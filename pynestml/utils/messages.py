--- conflicted
+++ resolved
@@ -1,6 +1,6 @@
 
 #
-# messages.py.py
+# messages.py
 #
 # This file is part of NEST.
 #
@@ -1020,8 +1020,6 @@
         return MessageCode.NOT_NEUROSCIENCE_UNIT, message
 
     @classmethod
-<<<<<<< HEAD
-=======
     def get_ode_needs_consistent_units(cls, name, differential_order, lhs_type, rhs_type):
         assert (name is not None and isinstance(name, str)), \
             '(PyNestML.Utils.Message) Not a string provided (%s)!' % type(name)
@@ -1036,27 +1034,20 @@
         return MessageCode.ODE_NEEDS_CONSISTENT_UNITS, message
 
     @classmethod
->>>>>>> d8333543
     def get_variable_with_same_name_as_type(cls, name):
         """
         Indicates that a variable has been declared with the same name as a physical unit, e.g. "V mV"
         :param name: the name of the variable
         :type name: str
         :return: a tuple containing message code and message text
-<<<<<<< HEAD
+        :rtype: (MessageCode,str)
+        """
+        assert (name is not None and isinstance(name, str)), \
+            '(PyNestML.Utils.Message) Not a string provided (%s)!' % type(name)
         message = 'Variable \'%s\' has the same name as a physical unit!' % name
         return MessageCode.VARIABLE_WITH_SAME_NAME_AS_UNIT, message
 
-=======
-        :rtype: (MessageCode,str)
-        """
-        assert (name is not None and isinstance(name, str)), \
-            '(PyNestML.Utils.Message) Not a string provided (%s)!' % type(name)
-        message = 'Variable \'%s\' has the same name as a physical unit!' % name
-        return MessageCode.VARIABLE_WITH_SAME_NAME_AS_UNIT, message
-
-    @classmethod
->>>>>>> d8333543
+    @classmethod
     def get_analysing_transforming_neuron(cls, name):
         """
         Indicates start of code generation
@@ -1070,8 +1061,6 @@
         message = 'Analysing/transforming neuron \'%s\'' % name
         return MessageCode.ANALYSING_TRANSFORMING_NEURON, message
 
-<<<<<<< HEAD
-=======
     @classmethod
     def templated_arg_types_inconsistent(cls, function_name, failing_arg_idx, other_args_idx, failing_arg_type_str, other_type_str):
         """
@@ -1112,7 +1101,6 @@
 
 
 
->>>>>>> d8333543
 class MessageCode(Enum):
     """
     A mapping between codes and the corresponding messages.
@@ -1187,13 +1175,9 @@
     PARSER_ERROR = 61
     UNKNOWN_TARGET = 62
     VARIABLE_WITH_SAME_NAME_AS_UNIT = 63
-<<<<<<< HEAD
-    ANALYSING_TRANSFORMING_NEURON = 64
-=======
     ANALYSING_TRANSFORMING_NEURON = 64
     ODE_NEEDS_CONSISTENT_UNITS = 65
     TEMPLATED_ARG_TYPES_INCONSISTENT = 66
     MODULE_NAME_INFO = 67
     TARGET_PATH_INFO = 68
-    DELTA_FUNCTION_CANNOT_BE_MIXED = 69
->>>>>>> d8333543
+    DELTA_FUNCTION_CANNOT_BE_MIXED = 69