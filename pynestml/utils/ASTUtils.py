#
# ASTUtils.py
#
# This file is part of NEST.
#
# Copyright (C) 2004 The NEST Initiative
#
# NEST is free software: you can redistribute it and/or modify
# it under the terms of the GNU General Public License as published by
# the Free Software Foundation, either version 2 of the License, or
# (at your option) any later version.
#
# NEST is distributed in the hope that it will be useful,
# but WITHOUT ANY WARRANTY; without even the implied warranty of
# MERCHANTABILITY or FITNESS FOR A PARTICULAR PURPOSE.  See the
# GNU General Public License for more details.
#
# You should have received a copy of the GNU General Public License
# along with NEST.  If not, see <http://www.gnu.org/licenses/>.
from reportlab.lib.validators import isInstanceOf

from pynestml.utils.Logger import LOGGING_LEVEL, Logger
from pynestml.modelprocessor.ModelVisitor import NESTMLVisitor
from pynestml.modelprocessor.Symbol import SymbolKind


class ASTUtils(object):
    """
    A collection of helpful methods.
    """

    @classmethod
    def getAllNeurons(cls, _listOfCompilationUnits=list()):
        """
        For a list of compilation units, it returns a list containing all neurons defined in all compilation
        units.
        :param _listOfCompilationUnits: a list of compilation units.
        :type _listOfCompilationUnits: list(ASTNESTMLCompilationUnit)
        :return: a list of neurons
        :rtype: list(ASTNeuron)
        """
        ret = list()
        for compilationUnit in _listOfCompilationUnits:
            ret.extend(compilationUnit.getNeuronList())
        return ret

    @classmethod
    def isSmallStmt(cls, _ast=None):
        """
        Indicates whether the handed over ast is a small statement. Used in the template.
        :param _ast: a single ast object.
        :type _ast: AST_
        :return: True if small stmt, otherwise False.
        :rtype: bool
        """
        from pynestml.modelprocessor.ASTSmallStmt import ASTSmallStmt
        return isinstance(_ast, ASTSmallStmt)

    @classmethod
    def isCompoundStmt(cls, _ast=None):
        """
        Indicates whether the handed over ast is a compound statement. Used in the template.
        :param _ast: a single ast object.
        :type _ast: AST_
        :return: True if compound stmt, otherwise False.
        :rtype: bool
        """
        from pynestml.modelprocessor.ASTCompoundStmt import ASTCompoundStmt
        return isinstance(_ast, ASTCompoundStmt)

    @classmethod
    def isIntegrate(cls, _functionCall=None):
        """
        Checks if the handed over function call is a ode integration function call.
        :param _functionCall: a single function call
        :type _functionCall: ASTFunctionCall
        :return: True if ode integration call, otherwise False.
        :rtype: bool
        """
        from pynestml.modelprocessor.ASTFunctionCall import ASTFunctionCall
        from pynestml.modelprocessor.PredefinedFunctions import PredefinedFunctions
        assert (_functionCall is not None and isinstance(_functionCall, ASTFunctionCall)), \
            '(PyNestML.CodeGeneration.Utils) No or wrong type of function-call provided (%s)!' % type(_functionCall)
        return _functionCall.getName() == PredefinedFunctions.INTEGRATE_ODES

    @classmethod
    def isSpikeInput(cls, _body=None):
        """
        Checks if the handed over neuron contains a spike input buffer.
        :param _body: a single body element.
        :type _body: ASTBody
        :return: True if spike buffer is contained, otherwise false.
        :rtype: bool
        """
        from pynestml.modelprocessor.ASTBody import ASTBody
        assert (_body is not None and isinstance(_body, ASTBody)), \
            '(PyNestML.CodeGeneration.Utils) No or wrong type of body provided (%s)!' % type(_body)
        inputs = (inputL for block in _body.getInputBlocks() for inputL in block.getInputLines())
        for inputL in inputs:
            if inputL.isSpike():
                return True
        return False

    @classmethod
    def isCurrentInput(cls, _body=None):
        """
        Checks if the handed over neuron contains a current input buffer.
        :param _body: a single body element.
        :type _body: ASTBody
        :return: True if current buffer is contained, otherwise false.
        :rtype: bool
        """
        from pynestml.modelprocessor.ASTBody import ASTBody
        assert (_body is not None and isinstance(_body, ASTBody)), \
            '(PyNestML.CodeGeneration.Utils) No or wrong type of body provided (%s)!' % type(_body)
        inputs = (inputL for block in _body.getInputBlocks() for inputL in block.getInputLines())
        for inputL in inputs:
            if inputL.isCurrent():
                return True
        return False

    @classmethod
    def computeTypeName(cls, _dataType=None):
        """
        Computes the representation of the data type.
        :param _dataType: a single data type.
        :type _dataType: ASTDataType
        :return: the corresponding representation.
        :rtype: str
        """
        from pynestml.modelprocessor.ASTDatatype import ASTDatatype
        assert (_dataType is not None and isinstance(_dataType, ASTDatatype)), \
            '(PyNestML.CodeGeneration.Utils) No or wrong type of data type provided (%s)!' % type(_dataType)
        if _dataType.isBoolean():
            return 'boolean'
        elif _dataType.isInteger():
            return 'integer'
        elif _dataType.isReal():
            return 'real'
        elif _dataType.isString():
            return 'string'
        elif _dataType.isVoid():
            return 'void'
        elif _dataType.isUnitType():
            return str(_dataType)
        else:
            Logger.logMessage('Type could not be derived!', LOGGING_LEVEL.ERROR)
            return ''

    @classmethod
<<<<<<< HEAD
=======
    def deconstructAssignment(cls, _lhs=None, _isPlus=False, _isMinus=False, _isTimes=False, _isDivide=False,
                              _rhs=None):
        """
        From lhs and rhs it constructs a new expression which corresponds to direct assignment.
        E.g.: a += b*c -> a = a + b*c
        :param _lhs: a lhs expression
        :type _lhs: ASTExpression or ASTSimpleExpression
        :param _isPlus: is plus assignment
        :type _isPlus: bool
        :param _isMinus: is minus assignment
        :type _isMinus: bool
        :param _isTimes: is times assignment
        :type _isTimes: bool
        :param _isDivide: is divide assignment
        :type _isDivide: bool
        :param _rhs: a rhs expression
        :type _rhs: ASTExpression or ASTSimpleExpression
        :return: a new direct assignment expression.
        :rtype: ASTExpression
        """
        from pynestml.modelprocessor.ASTSimpleExpression import ASTSimpleExpression
        from pynestml.modelprocessor.ASTExpression import ASTExpression
        from pynestml.modelprocessor.ASTArithmeticOperator import ASTArithmeticOperator
        from pynestml.modelprocessor.ASTVariable import ASTVariable
        from pynestml.modelprocessor.ASTSymbolTableVisitor import ASTSymbolTableVisitor
        assert (_lhs is not None and isinstance(_lhs, ASTVariable)), \
            '(PyNestML.CodeGeneration.Utils) No or wrong type of lhs variable provided (%s)!' % type(_lhs)
        assert (_rhs is not None and (isinstance(_rhs, ASTSimpleExpression) or isinstance(_rhs, ASTExpression))), \
            '(PyNestML.CodeGeneration.Utils) No or wrong type of rhs expression provided (%s)!' % type(_rhs)
        assert ((_isPlus + _isMinus + _isTimes + _isDivide) == 1), \
            '(PyNestML.CodeGeneration.Utils) Type of assignment not correctly specified!'
        if _isPlus:
            op = ASTArithmeticOperator(_isPlusOp=True, _sourcePosition=_rhs.getSourcePosition())
        elif _isMinus:
            op = ASTArithmeticOperator(_isMinusOp=True, _sourcePosition=_rhs.getSourcePosition())
        elif _isTimes:
            op = ASTArithmeticOperator(_isTimesOp=True, _sourcePosition=_rhs.getSourcePosition())
        else:
            op = ASTArithmeticOperator(_isDivOp=True, _sourcePosition=_rhs.getSourcePosition())
        varExpr = ASTSimpleExpression.makeASTSimpleExpression(_variable=_lhs, _sourcePosition=_lhs.getSourcePosition())
        varExpr.updateScope(_lhs.getScope())
        op.updateScope(_lhs.getScope())
        rhsInBrackets = ASTExpression.makeExpression(_isEncapsulated=True, _expression=_rhs,
                                                     _sourcePosition=_rhs.getSourcePosition())
        rhsInBrackets.updateScope(_rhs.getScope())
        expr = ASTExpression.makeCompoundExpression(_lhs=varExpr, _binaryOperator=op, _rhs=rhsInBrackets,
                                                    _sourcePosition=_rhs.getSourcePosition())
        expr.updateScope(_lhs.getScope())
        # update the symbols
        ASTSymbolTableVisitor.visitExpression(expr)
        return expr

    @classmethod
>>>>>>> 6a20996a
    def getAliasSymbolsFromOdes(cls, _list=list()):
        """"
        For a handed over list this
        :param _list:
        :type _list:
        :return:
        :rtype:
        """
        pass

    @classmethod
    def getAliasSymbols(cls, _ast=None):
        """
        For the handed over ast, this method collects all functions aka. aliases in it.
        :param _ast: a single ast node
        :type _ast: AST_
        :return: a list of all alias variable symbols
        :rtype: list(VariableSymbol)
        """
        assert (_ast is not None), '(PyNestML.Utils) No AST provided!'
        ret = list()
        from pynestml.modelprocessor.ASTHigherOrderVisitor import ASTHigherOrderVisitor
        from pynestml.modelprocessor.ASTVariable import ASTVariable
        res = list()
        ASTHigherOrderVisitor.visit(_ast, lambda x: res.append(x) if isinstance(x, ASTVariable) else True)
        for var in res:
            if '\'' not in var.getCompleteName():
                symbol = _ast.getScope().resolveToSymbol(var.getCompleteName(), SymbolKind.VARIABLE)
                if symbol.isFunction():
                    ret.append(symbol)
        return ret

    @classmethod
<<<<<<< HEAD
=======
    def isCastableTo(cls, _typeA=None, _typeB=None):
        """
        Indicates whether typeA can be casted to type b. E.g., in Nest, a unit is always casted down to real, thus
        a unit where unit is expected is allowed.
        :param _typeA: a single TypeSymbol
        :type _typeA: TypeSymbol
        :param _typeB: a single TypeSymbol
        :type _typeB: TypeSymbol
        :return: True if castable, otherwise False
        :rtype: bool
        """
        from pynestml.modelprocessor.TypeSymbol import TypeSymbol
        assert (_typeA is not None and isinstance(_typeA, TypeSymbol)), \
            '(PyNestML.Utils) No or wrong type of source type provided (%s)!' % type(_typeA)
        assert (_typeB is not None and isinstance(_typeB, TypeSymbol)), \
            '(PyNestML.Utils) No or wrong type of target type provided (%s)!' % type(_typeB)
        # we can always cast from unit to real
        if _typeA.isUnit() and _typeB.isReal():
            return True
        elif _typeA.isBoolean() and _typeB.isReal():
            return True
        elif _typeA.isReal() and _typeB.isBoolean():
            return True
        elif _typeA.isInteger() and _typeB.isReal():
            return True
        elif _typeA.isReal() and _typeB.isInteger():
            return True
        else:
            return False

    @classmethod
    def differsInMagnitude(cls, _typeA=None, _typeB=None):
        """
        Indicates whether both type represent the same unit but with different magnitudes. This
        case is still valid, e.g., mV can be assigned to volt.
        :param _typeA: a type
        :type _typeA:  TypeSymbol
        :param _typeB: a type
        :type _typeB: TypeSymbol
        :return: True if both elements equal or differ in magnitude, otherwise False.
        :rtype: bool
        """
        from pynestml.modelprocessor.TypeSymbol import TypeSymbol
        assert (_typeA is not None and isinstance(_typeA, TypeSymbol)), \
            '(PyNestML.Utils) No or wrong type of source type provided (%s)!' % type(_typeA)
        assert (_typeB is not None and isinstance(_typeB, TypeSymbol)), \
            '(PyNestML.Utils) No or wrong type of target type provided (%s)!' % type(_typeB)
        if _typeA.equals(_typeB):
            return True
        # in the case that we don't deal with units, there are no magnitudes
        if not (_typeA.isUnit() and _typeB.isUnit()):
            return False
        # if it represents the same unit, if we disregard the prefix and simplify it
        unitA = _typeA.getUnit().getUnit()
        unitB = _typeB.getUnit().getUnit()
        # if isinstance(unitA,)
        from astropy import units
        # TODO: consider even more complex cases which can be resolved to the same unit?
        if isinstance(unitA, units.PrefixUnit) and isinstance(_typeB, units.PrefixUnit) \
                and unitA.physical_type == unitB.physical_type:
            return True
        return False

    @classmethod
>>>>>>> 6a20996a
    def getAll(cls, _ast=None, _type=None):
        """
        Finds all ast which are part of the tree as spanned by the handed over ast. The type has to be specified.
        :param _ast: a single ast node
        :type _ast: AST_
        :param _type: the type
        :type _type: AST_
        :return: a list of all ast of the specified type
        :rtype: list(AST_)
        """
        from pynestml.modelprocessor.ASTHigherOrderVisitor import ASTHigherOrderVisitor
        ret = list()
        ASTHigherOrderVisitor.visit(_ast, lambda x: ret.append(x) if isinstance(x, _type) else True)
        return ret

    @classmethod
    def getVectorizedVariable(cls, _ast=None, _scope=None):
        """
        Returns all variable symbols which are contained in the scope and have a size parameter.
        :param _ast: a single ast
        :type _ast: AST_
        :param _scope: a scope object
        :type _scope: Scope
        :return: the first element with the size parameter
        :rtype: VariableSymbol
        """
        from pynestml.modelprocessor.ASTVariable import ASTVariable
        from pynestml.modelprocessor.Symbol import SymbolKind
        variables = (var for var in cls.getAll(_ast, ASTVariable) if
                     _scope.resolveToSymbol(var.getCompleteName(), SymbolKind.VARIABLE))
        for var in variables:
            symbol = _scope.resolveToSymbol(var.getCompleteName(), SymbolKind.VARIABLE)
            if symbol is not None and symbol.hasVectorParameter():
                return symbol
        return None

    @classmethod
    def getFunctionCall(cls, _ast=None, _functionName=None):
        """
        Collects for a given name all function calls in a given ast node.
        :param _ast: a single node
        :type _ast: AST_
        :param _functionName:
        :type _functionName:
        :return: a list of all function calls contained in _ast
        :rtype: list(ASTFunctionCall)
        """
        from pynestml.modelprocessor.ASTHigherOrderVisitor import ASTHigherOrderVisitor
        from pynestml.modelprocessor.ASTFunctionCall import ASTFunctionCall
        ret = list()
        ASTHigherOrderVisitor.visit(_ast, lambda x: ret.append(x) \
            if isinstance(x, ASTFunctionCall) and x.getName() == _functionName else True)
        return ret

    @classmethod
    def getConversionFactor(cls, _targetExpr=None, _converteeExpr=None):
        """
        Calculates the conversion factor from _convertee to _targetUnit. Behaviour is only well-defined if both units
        have the same physical type
        :param _targetExpr: the target for conversion
        :type _targetExpr: ASTExpression,ASTSimpleEypression or ASTVariable
        :param _converteeExpr: the expression that is to be converted
        :type _converteeExpr: ASTExpression or ASTSimpleExpression
        :return: factor f so that: _targetExpr = f*_converteeExpr
        """
        from astropy import units
        from pynestml.nestml.ASTExpression import ASTExpression
        from pynestml.nestml.ASTSimpleExpression import ASTSimpleExpression
        from pynestml.nestml.TypeSymbol import TypeSymbol
        from pynestml.nestml.ASTArithmeticOperator import ASTArithmeticOperator
        from pynestml.nestml.VariableSymbol import VariableSymbol

        assert _targetExpr is not None and (isinstance(_targetExpr,ASTExpression)
                                            or isinstance(_targetExpr,ASTSimpleExpression)
                                            or isinstance(_targetExpr,VariableSymbol))
        assert _converteeExpr is not None and (isinstance(_converteeExpr,ASTExpression)
                                               or isinstance(_converteeExpr,ASTSimpleExpression))

        if isinstance(_targetExpr,ASTExpression) or isinstance(_targetExpr,ASTSimpleExpression):
            assert _targetExpr.getTypeEither().isValue()
            targetType = _targetExpr.getTypeEither().getValue()

        if isinstance(_targetExpr,VariableSymbol):
            targetType = _targetExpr.getTypeSymbol()

        assert _converteeExpr.getTypeEither().isValue()
        converteeType = _converteeExpr.getTypeEither().getValue()

        assert targetType is not None and isinstance(targetType, TypeSymbol)
        assert converteeType is not None and isinstance(converteeType,TypeSymbol)

        assert converteeType.getSympyUnit() is not None
        assert targetType.getSympyUnit() is not None

        targetUnit = targetType.getSympyUnit()
        converteeUnit = converteeType.getSympyUnit()

        assert isinstance(converteeUnit,units.PrefixUnit) or isinstance(converteeUnit,units.Unit) or isinstance(converteeUnit,units.CompositeUnit)
        assert isinstance(targetUnit,units.PrefixUnit) or isinstance(targetUnit,units.Unit) or isinstance(targetUnit,units.CompositeUnit)

        factor = (converteeUnit / targetUnit).si.scale
        '''
        factorExpression = ASTSimpleExpression.makeASTSimpleExpression(_numericLiteral=factor)
        
        #wrap convertee in parents
        converteeExprInParents = ASTExpression.makeExpression(_isEncapsulated=True, _expression=_converteeExpr)

        timesOp = ASTArithmeticOperator.makeASTArithmeticOperator(_isTimesOp=True)
        multiplication = ASTExpression.makeCompoundExpression(_lhs=factorExpression,
                                                              _binaryOperator=timesOp,
                                                              _rhs=converteeExprInParents)
        #wrap it all in parentheses to be safe
        parents = ASTExpression.makeExpression(_isEncapsulated=True,_expression=multiplication)
        
        return parents
        '''
        return factor

    @classmethod
    def getTupleFromSingleDictEntry(cls, _dictEntry=None):
        """
        For a given dict of length 1, this method returns a tuple consisting of (key,value)
        :param _dictEntry: a dict of length 1
        :type _dictEntry:  dict
        :return: a single tuple
        :rtype: tuple
        """
        if len(_dictEntry.keys()) == 1:
            # key() is not an actual list, thus indexing is not possible.
            for keyIter in _dictEntry.keys():
                key = keyIter
                value = _dictEntry[key]
                return key, value
        else:
            return None, None

    @classmethod
    def needsArguments(cls, _astFunctionCall):
        """
        Indicates whether a given function call has any arguments
        :param _astFunctionCall: a function call
        :type _astFunctionCall: ASTFunctionCall
        :return: True if arguments given, otherwise false
        :rtype: bool
        """
        from pynestml.modelprocessor.ASTFunctionCall import ASTFunctionCall
        assert (_astFunctionCall is not None and isinstance(_astFunctionCall, ASTFunctionCall))
        return len(_astFunctionCall.getArgs()) > 0<|MERGE_RESOLUTION|>--- conflicted
+++ resolved
@@ -17,8 +17,6 @@
 #
 # You should have received a copy of the GNU General Public License
 # along with NEST.  If not, see <http://www.gnu.org/licenses/>.
-from reportlab.lib.validators import isInstanceOf
-
 from pynestml.utils.Logger import LOGGING_LEVEL, Logger
 from pynestml.modelprocessor.ModelVisitor import NESTMLVisitor
 from pynestml.modelprocessor.Symbol import SymbolKind
@@ -148,62 +146,6 @@
             return ''
 
     @classmethod
-<<<<<<< HEAD
-=======
-    def deconstructAssignment(cls, _lhs=None, _isPlus=False, _isMinus=False, _isTimes=False, _isDivide=False,
-                              _rhs=None):
-        """
-        From lhs and rhs it constructs a new expression which corresponds to direct assignment.
-        E.g.: a += b*c -> a = a + b*c
-        :param _lhs: a lhs expression
-        :type _lhs: ASTExpression or ASTSimpleExpression
-        :param _isPlus: is plus assignment
-        :type _isPlus: bool
-        :param _isMinus: is minus assignment
-        :type _isMinus: bool
-        :param _isTimes: is times assignment
-        :type _isTimes: bool
-        :param _isDivide: is divide assignment
-        :type _isDivide: bool
-        :param _rhs: a rhs expression
-        :type _rhs: ASTExpression or ASTSimpleExpression
-        :return: a new direct assignment expression.
-        :rtype: ASTExpression
-        """
-        from pynestml.modelprocessor.ASTSimpleExpression import ASTSimpleExpression
-        from pynestml.modelprocessor.ASTExpression import ASTExpression
-        from pynestml.modelprocessor.ASTArithmeticOperator import ASTArithmeticOperator
-        from pynestml.modelprocessor.ASTVariable import ASTVariable
-        from pynestml.modelprocessor.ASTSymbolTableVisitor import ASTSymbolTableVisitor
-        assert (_lhs is not None and isinstance(_lhs, ASTVariable)), \
-            '(PyNestML.CodeGeneration.Utils) No or wrong type of lhs variable provided (%s)!' % type(_lhs)
-        assert (_rhs is not None and (isinstance(_rhs, ASTSimpleExpression) or isinstance(_rhs, ASTExpression))), \
-            '(PyNestML.CodeGeneration.Utils) No or wrong type of rhs expression provided (%s)!' % type(_rhs)
-        assert ((_isPlus + _isMinus + _isTimes + _isDivide) == 1), \
-            '(PyNestML.CodeGeneration.Utils) Type of assignment not correctly specified!'
-        if _isPlus:
-            op = ASTArithmeticOperator(_isPlusOp=True, _sourcePosition=_rhs.getSourcePosition())
-        elif _isMinus:
-            op = ASTArithmeticOperator(_isMinusOp=True, _sourcePosition=_rhs.getSourcePosition())
-        elif _isTimes:
-            op = ASTArithmeticOperator(_isTimesOp=True, _sourcePosition=_rhs.getSourcePosition())
-        else:
-            op = ASTArithmeticOperator(_isDivOp=True, _sourcePosition=_rhs.getSourcePosition())
-        varExpr = ASTSimpleExpression.makeASTSimpleExpression(_variable=_lhs, _sourcePosition=_lhs.getSourcePosition())
-        varExpr.updateScope(_lhs.getScope())
-        op.updateScope(_lhs.getScope())
-        rhsInBrackets = ASTExpression.makeExpression(_isEncapsulated=True, _expression=_rhs,
-                                                     _sourcePosition=_rhs.getSourcePosition())
-        rhsInBrackets.updateScope(_rhs.getScope())
-        expr = ASTExpression.makeCompoundExpression(_lhs=varExpr, _binaryOperator=op, _rhs=rhsInBrackets,
-                                                    _sourcePosition=_rhs.getSourcePosition())
-        expr.updateScope(_lhs.getScope())
-        # update the symbols
-        ASTSymbolTableVisitor.visitExpression(expr)
-        return expr
-
-    @classmethod
->>>>>>> 6a20996a
     def getAliasSymbolsFromOdes(cls, _list=list()):
         """"
         For a handed over list this
@@ -237,73 +179,6 @@
         return ret
 
     @classmethod
-<<<<<<< HEAD
-=======
-    def isCastableTo(cls, _typeA=None, _typeB=None):
-        """
-        Indicates whether typeA can be casted to type b. E.g., in Nest, a unit is always casted down to real, thus
-        a unit where unit is expected is allowed.
-        :param _typeA: a single TypeSymbol
-        :type _typeA: TypeSymbol
-        :param _typeB: a single TypeSymbol
-        :type _typeB: TypeSymbol
-        :return: True if castable, otherwise False
-        :rtype: bool
-        """
-        from pynestml.modelprocessor.TypeSymbol import TypeSymbol
-        assert (_typeA is not None and isinstance(_typeA, TypeSymbol)), \
-            '(PyNestML.Utils) No or wrong type of source type provided (%s)!' % type(_typeA)
-        assert (_typeB is not None and isinstance(_typeB, TypeSymbol)), \
-            '(PyNestML.Utils) No or wrong type of target type provided (%s)!' % type(_typeB)
-        # we can always cast from unit to real
-        if _typeA.isUnit() and _typeB.isReal():
-            return True
-        elif _typeA.isBoolean() and _typeB.isReal():
-            return True
-        elif _typeA.isReal() and _typeB.isBoolean():
-            return True
-        elif _typeA.isInteger() and _typeB.isReal():
-            return True
-        elif _typeA.isReal() and _typeB.isInteger():
-            return True
-        else:
-            return False
-
-    @classmethod
-    def differsInMagnitude(cls, _typeA=None, _typeB=None):
-        """
-        Indicates whether both type represent the same unit but with different magnitudes. This
-        case is still valid, e.g., mV can be assigned to volt.
-        :param _typeA: a type
-        :type _typeA:  TypeSymbol
-        :param _typeB: a type
-        :type _typeB: TypeSymbol
-        :return: True if both elements equal or differ in magnitude, otherwise False.
-        :rtype: bool
-        """
-        from pynestml.modelprocessor.TypeSymbol import TypeSymbol
-        assert (_typeA is not None and isinstance(_typeA, TypeSymbol)), \
-            '(PyNestML.Utils) No or wrong type of source type provided (%s)!' % type(_typeA)
-        assert (_typeB is not None and isinstance(_typeB, TypeSymbol)), \
-            '(PyNestML.Utils) No or wrong type of target type provided (%s)!' % type(_typeB)
-        if _typeA.equals(_typeB):
-            return True
-        # in the case that we don't deal with units, there are no magnitudes
-        if not (_typeA.isUnit() and _typeB.isUnit()):
-            return False
-        # if it represents the same unit, if we disregard the prefix and simplify it
-        unitA = _typeA.getUnit().getUnit()
-        unitB = _typeB.getUnit().getUnit()
-        # if isinstance(unitA,)
-        from astropy import units
-        # TODO: consider even more complex cases which can be resolved to the same unit?
-        if isinstance(unitA, units.PrefixUnit) and isinstance(_typeB, units.PrefixUnit) \
-                and unitA.physical_type == unitB.physical_type:
-            return True
-        return False
-
-    @classmethod
->>>>>>> 6a20996a
     def getAll(cls, _ast=None, _type=None):
         """
         Finds all ast which are part of the tree as spanned by the handed over ast. The type has to be specified.
