--- conflicted
+++ resolved
@@ -128,11 +128,7 @@
         return function_call.get_name() == PredefinedFunctions.INTEGRATE_ODES
 
     @classmethod
-<<<<<<< HEAD
-    def is_spike_input(cls, body: Union[ASTNeuronBody, ASTSynapseBody]) -> bool:
-=======
-    def has_spike_input(cls, body: ASTBody) -> bool:
->>>>>>> 9ed41497
+    def has_spike_input(cls, body: Union[ASTNeuronBody, ASTSynapseBody]) -> bool:
         """
         Checks if the handed over neuron contains a spike input port.
         :param body: a single body element.
@@ -145,20 +141,11 @@
         return False
 
     @classmethod
-<<<<<<< HEAD
-    def is_current_input(cls, body: Union[ASTNeuronBody, ASTSynapseBody]) -> bool:
-=======
-    def has_continuous_input(cls, body: ASTBody) -> bool:
->>>>>>> 9ed41497
+    def has_continuous_input(cls, body: Union[ASTNeuronBody, ASTSynapseBody]) -> bool:
         """
         Checks if the handed over neuron contains a continuous time input port.
         :param body: a single body element.
-<<<<<<< HEAD
-        :return: True if current buffer is contained, otherwise false.
-        :rtype: bool
-=======
         :return: True if continuous time input port is contained, otherwise False.
->>>>>>> 9ed41497
         """
         inputs = (inputL for block in body.get_input_blocks() for inputL in block.get_input_ports())
         for inputL in inputs:
