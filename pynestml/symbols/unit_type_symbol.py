#
# unit_type_symbol.py
#
# This file is part of NEST.
#
# Copyright (C) 2004 The NEST Initiative
#
# NEST is free software: you can redistribute it and/or modify
# it under the terms of the GNU General Public License as published by
# the Free Software Foundation, either version 2 of the License, or
# (at your option) any later version.
#
# NEST is distributed in the hope that it will be useful,
# but WITHOUT ANY WARRANTY; without even the implied warranty of
# MERCHANTABILITY or FITNESS FOR A PARTICULAR PURPOSE.  See the
# GNU General Public License for more details.
#
# You should have received a copy of the GNU General Public License
# along with NEST.  If not, see <http://www.gnu.org/licenses/>.

from pynestml.symbols.type_symbol import TypeSymbol
from pynestml.utils.logger import Logger, LoggingLevel
from pynestml.utils.messages import Messages
from pynestml.utils.unit_type import UnitType

class UnitTypeSymbol(TypeSymbol):

    @property
    def astropy_unit(self):
        return self.unit.get_unit()

    def is_numeric(self):
        return True

    def is_primitive(self):
        return False

    def __init__(self, unit):
        assert isinstance(unit, UnitType)
        self.unit = unit
        super(UnitTypeSymbol, self).__init__(name=unit.name)

    def print_nestml_type(self):
        return self.unit.print_unit()

    def equals(self, other=None):
        basic_equals = super(UnitTypeSymbol, self).equals(other)
        if basic_equals is True:
            return self.unit == other.unit

        return False

    def __mul__(self, other):
        from pynestml.symbols.error_type_symbol import ErrorTypeSymbol
        if other.is_instance_of(ErrorTypeSymbol):
            return other
        if other.is_instance_of(UnitTypeSymbol):
            return self.multiply_by(other)
        if other.is_numeric_primitive():
            return self
        return self.binary_operation_not_defined_error('*', other)

    def multiply_by(self, other):
        from pynestml.symbols.predefined_types import PredefinedTypes
        return PredefinedTypes.get_type(self.astropy_unit * other.astropy_unit)

    def __truediv__(self, other):
        from pynestml.symbols.error_type_symbol import ErrorTypeSymbol
        if other.is_instance_of(ErrorTypeSymbol):
            return other
        if other.is_instance_of(UnitTypeSymbol):
            return self.divide_by(other)
        if other.is_numeric_primitive():
            return self
        return self.binary_operation_not_defined_error('/', other)

    def __div__(self, other):
        return self.__truediv__(other)

    def divide_by(self, other):
        from pynestml.symbols.predefined_types import PredefinedTypes
        return PredefinedTypes.get_type(self.astropy_unit / other.astropy_unit)

    def __neg__(self):
        return self

    def __pos__(self):
        return self

    def __invert__(self):
        return self.unary_operation_not_defined_error('~')

    def __pow__(self, power, modulo=None):
        from pynestml.symbols.error_type_symbol import ErrorTypeSymbol
        if isinstance(power, ErrorTypeSymbol):
            return power
        if isinstance(power, int) \
         or isinstance(power, float):
            return self.to_the_power_of(power)
        return self.binary_operation_not_defined_error('**', power)

    def to_the_power_of(self, power):
        from pynestml.symbols.predefined_types import PredefinedTypes
        return PredefinedTypes.get_type(self.astropy_unit ** power)

    def __add__(self, other):
        from pynestml.symbols.error_type_symbol import ErrorTypeSymbol
        from pynestml.symbols.string_type_symbol import StringTypeSymbol
        if other.is_instance_of(ErrorTypeSymbol):
            return other
        if other.is_instance_of(StringTypeSymbol):
            return other
        if other.is_numeric_primitive():
            return self.warn_implicit_cast_from_to(other, self)
        if other.is_instance_of(UnitTypeSymbol):
            return self.add_or_sub_another_unit(other)
        return self.binary_operation_not_defined_error('+', other)

    def __sub__(self, other):
        from pynestml.symbols.error_type_symbol import ErrorTypeSymbol
        if other.is_instance_of(ErrorTypeSymbol):
            return other
        if other.is_numeric_primitive():
            return self.warn_implicit_cast_from_to(other, self)
        if other.is_instance_of(UnitTypeSymbol):
            return self.add_or_sub_another_unit(other)
        return self.binary_operation_not_defined_error('-', other)

    def add_or_sub_another_unit(self, other):
        if self.equals(other):
            return other
        else:
            return self.attempt_magnitude_cast(other)

    def attempt_magnitude_cast(self, other):
        if self.differs_only_in_magnitude(other):
            factor = UnitTypeSymbol.get_conversion_factor(self.astropy_unit, other.astropy_unit)
            other.referenced_object.set_implicit_conversion_factor(factor)
            code, message = Messages.get_implicit_magnitude_conversion(self, other, factor)
            Logger.log_message(code=code, message=message,
                               error_position=self.referenced_object.get_source_position(),
                               log_level=LoggingLevel.WARNING)
            return self
        else:
            return self.binary_operation_not_defined_error('+/-', other)

    # TODO: change order of parameters to conform with the from_to scheme.
    # TODO: Also rename to reflect that, i.e. get_conversion_factor_from_to
    @classmethod
    def get_conversion_factor(cls, to, _from):
        """
        Calculates the conversion factor from _convertee_unit to target_unit.
        Behaviour is only well-defined if both units have the same physical base type
        """
        factor = (_from / to).si.scale
        return factor

    def is_castable_to(self, _other_type):
        if super(UnitTypeSymbol, self).is_castable_to(_other_type):
            return True
        from pynestml.symbols.real_type_symbol import RealTypeSymbol
        if _other_type.is_instance_of(RealTypeSymbol):
<<<<<<< HEAD
=======
            # anything can be cast to a real
>>>>>>> 4d2dc1f0
            return True
        else:
            # check unit equivalence with astropy
            try:
                self.unit.get_unit().to(_other_type.unit.get_unit())
                return True
            except:
                return False<|MERGE_RESOLUTION|>--- conflicted
+++ resolved
@@ -160,10 +160,7 @@
             return True
         from pynestml.symbols.real_type_symbol import RealTypeSymbol
         if _other_type.is_instance_of(RealTypeSymbol):
-<<<<<<< HEAD
-=======
             # anything can be cast to a real
->>>>>>> 4d2dc1f0
             return True
         else:
             # check unit equivalence with astropy
