--- conflicted
+++ resolved
@@ -367,11 +367,7 @@
         if is_cond_based == is_curr_based:
             code, message = Messages.get_could_not_determine_cond_based(
                 type_str=self.type_symbol.print_nestml_type(), name=self.name)
-<<<<<<< HEAD
-            Logger.log_message(astnode=None, code=code, message=message, log_level=LoggingLevel.WARNING,
-=======
             Logger.log_message(node=None, code=code, message=message, log_level=LoggingLevel.WARNING,
->>>>>>> c91d1b23
                                error_position=ASTSourceLocation.get_added_source_position())
             return False
 
