#
# variable_symbol.py
#
# This file is part of NEST.
#
# Copyright (C) 2004 The NEST Initiative
#
# NEST is free software: you can redistribute it and/or modify
# it under the terms of the GNU General Public License as published by
# the Free Software Foundation, either version 2 of the License, or
# (at your option) any later version.
#
# NEST is distributed in the hope that it will be useful,
# but WITHOUT ANY WARRANTY; without even the implied warranty of
# MERCHANTABILITY or FITNESS FOR A PARTICULAR PURPOSE.  See the
# GNU General Public License for more details.
#
# You should have received a copy of the GNU General Public License
# along with NEST.  If not, see <http://www.gnu.org/licenses/>.
from copy import copy

from enum import Enum

from pynestml.meta_model.ast_expression import ASTExpression
from pynestml.meta_model.ast_input_line import ASTInputLine
from pynestml.meta_model.ast_ode_shape import ASTOdeShape
from pynestml.meta_model.ast_simple_expression import ASTSimpleExpression
from pynestml.meta_model.ast_source_location import ASTSourceLocation
from pynestml.meta_model.ast_ode_equation import ASTOdeEquation
from pynestml.symbols.predefined_units import PredefinedUnits
from pynestml.symbols.symbol import Symbol
from pynestml.symbols.symbol import SymbolKind
<<<<<<< HEAD
from pynestml.generated.PyNestMLLexer import PyNestMLLexer
=======
from pynestml.symbols.unit_type_symbol import UnitTypeSymbol
from pynestml.utils.logger import Logger, LoggingLevel
from pynestml.utils.messages import Messages

from astropy import units

>>>>>>> d8333543

class VariableSymbol(Symbol):
    """
    This class is used to store a single variable symbol containing all required information.
    
    Attributes:
        block_type           The type of block in which this symbol has been declared. Type: BlockType
        vector_parameter     The parameter indicating the position in an array. Type: str
        declaring_expression The rhs defining the value of this symbol. Type: ASTExpression
        is_predefined        Indicates whether this symbol is predefined, e.g., t or e. Type: bool
        is_function          Indicates whether this symbol belongs to a function. Type: bool
        is_recordable        Indicates whether this symbol belongs to a recordable element. Type: bool
        type_symbol          The concrete type of this variable.
        ode_declaration      Used to store the corresponding ode declaration.
        is_conductance_based  Indicates whether this buffer is conductance based.
        initial_value        Indicates the initial value if such is declared.
        variable_type        The type of the variable, either a shape, or buffer or function. Type: VariableType
    """

    def __init__(self, element_reference=None, scope=None, name=None, block_type=None, vector_parameter=None,
                 declaring_expression=None, is_predefined=False, is_function=False, is_recordable=False,
                 type_symbol=None, initial_value=None, variable_type=None, decorators=[], namespace_decorators={}):
        """
        Standard constructor.
        :param element_reference: a reference to the first element where this type has been used/defined
        :type element_reference: Object (or None, if predefined)
        :param scope: the scope in which this type is defined in
        :type scope: Scope
        :param name: the name of the type symbol
        :type name: str
        :param block_type: the type of block in which this element has been defined in
        :type block_type: BlockType
        :param vector_parameter: the parameter indicating a position in an array
        :type vector_parameter: str
        :param declaring_expression: a rhs declaring the value of this symbol.
        :type declaring_expression: ASTExpression
        :param is_predefined: indicates whether this element represents a predefined variable, e.g., e or t
        :type is_predefined: bool
        :param is_function: indicates whether this element represents a function (aka. alias)
        :type is_function: bool
        :param is_recordable: indicates whether this elements is recordable or not.
        :type is_recordable: bool
        :param type_symbol: a type symbol representing the concrete type of this variable
        :type type_symbol: type_symbol
        :param initial_value: the initial value if such an exists
        :type initial_value: ASTExpression
        :param variable_type: the type of the variable
        :type variable_type: VariableType
        :param decorators: a list of decorator keywords
        :type decorators list
        :param namespace_decorators a list of namespace decorators
        :type namespace_decorators list
        """
        super(VariableSymbol, self).__init__(element_reference=element_reference, scope=scope,
                                             name=name, symbol_kind=SymbolKind.VARIABLE)
        self.block_type = block_type
        self.vector_parameter = vector_parameter
        self.declaring_expression = declaring_expression
        self.is_predefined = is_predefined
        self.is_function = is_function
        self.is_recordable = is_recordable
        self.type_symbol = type_symbol
        self.initial_value = initial_value
        self.variable_type = variable_type
<<<<<<< HEAD
        self.ode_declaration = None
        self.is_conductance_based = False
        self.decorators = decorators
        self.namespace_decorators = namespace_decorators

    def is_homogeneous(self):
        return PyNestMLLexer.DECORATOR_HOMOGENEOUS in self.decorators

    def has_decorators(self):
        return len(self.decorators) > 0

    def get_decorators(self):
        """
        Returns PyNESTMLLexer static variable codes
        """
        return self.decorators

    def get_namespace_decorators(self):
        return self.namespace_decorators

    def get_namespace_decorator(self, namespace):
        if namespace in self.namespace_decorators:
            return self.namespace_decorators[namespace]
        return ''
=======
        self.ode_or_shape = None
>>>>>>> d8333543

    def has_vector_parameter(self):
        """
        Returns whether this variable symbol has a vector parameter.
        :return: True if vector parameter available, otherwise False.
        :rtype: bool
        """
        return self.vector_parameter is not None and type(self.vector_parameter) == str

    def get_block_type(self):
        """
        Returns the block type
        :return: the block type
        :rtype: BlockType
        """
        return self.block_type

    def get_vector_parameter(self):
        """
        Returns the vector parameter of this symbol if any available, e.g., spike[12]
        :return: the vector parameter of this variable symbol.
        :rtype: str
        """
        return self.vector_parameter

    def get_declaring_expression(self):
        """
        Returns the rhs declaring the value of this symbol.
        :return: the rhs declaring the value.
        :rtype: ASTExpression
        """
        return self.declaring_expression

    def has_declaring_expression(self) -> bool:
        """
        Indicates whether a declaring rhs is present.
        :return: True if present, otherwise False.
        """
        return self.declaring_expression is not None and (isinstance(self.declaring_expression, ASTSimpleExpression)
                                                          or isinstance(self.declaring_expression, ASTExpression))

    def is_spike_buffer(self) -> bool:
        """
        Returns whether this symbol represents a spike buffer.
        :return: True if spike buffer, otherwise False.
        """
        return isinstance(self.get_referenced_object(), ASTInputLine) and self.get_referenced_object().is_spike()

    def is_current_buffer(self) -> bool:
        """
        Returns whether this symbol represents a current buffer.
        :return: True if current buffer, otherwise False.
        """
        return isinstance(self.get_referenced_object(), ASTInputLine) and self.get_referenced_object().is_current()

    def is_excitatory(self) -> bool:
        """
        Returns whether this symbol represents a buffer of type excitatory.
        :return: True if is excitatory, otherwise False.
        """
        return isinstance(self.get_referenced_object(), ASTInputLine) and self.get_referenced_object().is_excitatory()

    def is_inhibitory(self) -> bool:
        """
        Returns whether this symbol represents a buffer of type inhibitory.
        :return: True if is inhibitory, otherwise False.
        """
        return isinstance(self.get_referenced_object(), ASTInputLine) and self.get_referenced_object().is_inhibitory()

    def is_state(self) -> bool:
        """
        Returns whether this variable symbol has been declared in a state block.
        :return: True if declared in a state block, otherwise False.
        """
        return self.block_type == BlockType.STATE

    def is_parameters(self) -> bool:
        """
        Returns whether this variable symbol has been declared in a parameters block.
        :return: True if declared in a parameters block, otherwise False.
        """
        return self.block_type == BlockType.PARAMETERS

    def is_internals(self) -> bool:
        """
        Returns whether this variable symbol has been declared in a internals block.
        :return: True if declared in a internals block, otherwise False.
        """
        return self.block_type == BlockType.INTERNALS

    def is_equation(self) -> bool:
        """
        Returns whether this variable symbol has been declared in a equation block.
        :return: True if declared in a equation block, otherwise False.
        """
        return self.block_type == BlockType.EQUATION

    def is_local(self) -> bool:
        """
        Returns whether this variable symbol has been declared in a local (e.g., update) block.
        :return: True if declared in a local block, otherwise False.
        """
        return self.block_type == BlockType.LOCAL

    def is_input_buffer_current(self) -> bool:
        """
        Returns whether this variable symbol has been declared as a input-buffer current element.
        :return: True if input-buffer current, otherwise False.
        """
        return self.block_type == BlockType.INPUT_BUFFER_CURRENT

    def is_input_buffer_spike(self) -> bool:
        """
        Returns whether this variable symbol has been declared as a input-buffer spike element.
        :return: True if input-buffer spike, otherwise False.
        """
        return self.block_type == BlockType.INPUT_BUFFER_SPIKE

    def is_buffer(self) -> bool:
        """
        Returns whether this variable symbol represents a buffer or not.
        :return: True if buffer, otherwise False.
        """
        return self.variable_type == VariableType.BUFFER

    def is_output(self) -> bool:
        """
        Returns whether this variable symbol has been declared as a output-buffer element.
        :return: True if output element, otherwise False.
        """
        return self.block_type == BlockType.OUTPUT

    def is_shape(self) -> bool:
        """
        Returns whether this variable belongs to the definition of a shape.
        :return: True if part of a shape definition, otherwise False.
        """
        return self.variable_type == VariableType.SHAPE

    def is_init_values(self) -> bool:
        """
        Returns whether this variable belongs to the definition of a initial value.
        :return: True if part of a initial value, otherwise False.
        """
        return self.block_type == BlockType.INITIAL_VALUES

    def print_symbol(self):
        if self.get_referenced_object() is not None:
            source_position = str(self.get_referenced_object().get_source_position())
        else:
            source_position = 'predefined'
        vector_value = self.get_vector_parameter() if self.has_vector_parameter() else 'none'
        typ_e = self.get_type_symbol().print_symbol()
        recordable = 'recordable, ' if self.is_recordable else ''
        func = 'function, ' if self.is_function else ''
        conductance_based = 'conductance based, ' if self.is_conductance_based else ''
        return ('VariableSymbol[' + self.get_symbol_name() + ', type=' +
                typ_e + ', ' + str(self.block_type) + ', ' + recordable + func + conductance_based +
                'array parameter=' + vector_value + ', @' + source_position + ')')

    def get_type_symbol(self):
        """
        Returns the corresponding type symbol.
        :return: the current type symbol.
        :rtype: type_symbol
        """
        return copy(self.type_symbol)

    def set_type_symbol(self, type_symbol):
        """
        Updates the current type symbol to a new one.
        :param type_symbol: a new type symbol.
        :type type_symbol: type_symbol
        """
        self.type_symbol = type_symbol

    def is_ode_defined(self):
        """
        Returns whether this element is defined by a ode.
        :return: True if ode defined, otherwise False.
        :rtype: bool
        """
        return self.ode_or_shape is not None and (isinstance(self.ode_or_shape, ASTExpression) or
                                                     isinstance(self.ode_or_shape, ASTSimpleExpression) or
                                                     isinstance(self.ode_or_shape, ASTOdeShape) or
                                                     isinstance(self.ode_or_shape, ASTOdeEquation))

    def get_ode_or_shape(self):
        """
        Returns the ODE or shape defining the value of this variable symbol.
        :return: the rhs defining the value.
        :rtype: ASTExpression or ASTSimpleExpression or ASTOdeShape
        """
        return self.ode_or_shape

    def set_ode_or_shape(self, expression):
        """
        Updates the currently stored ode-definition to the handed-over one.
        :param expression: a single rhs object.
        :type expression: ASTExpression
        """
        self.ode_or_shape = expression

    def is_conductance_based(self):
        """
        Indicates whether this element is conductance based, based on the physical units of the spike buffer. If the unit can be cast to Siemens, the function returns True, otherwise it returns False.
        
        :return: True if conductance based, otherwise False.
        :rtype: bool
        """
        is_cond_based = self.type_symbol.is_castable_to(UnitTypeSymbol(unit=PredefinedUnits.get_unit("S")))
        is_curr_based = self.type_symbol.is_castable_to(UnitTypeSymbol(unit=PredefinedUnits.get_unit("A")))
        if is_cond_based == is_curr_based:
            code, message = Messages.get_could_not_determine_cond_based(type_str=self.type_symbol.print_nestml_type(), name=self.name)
            Logger.log_message(neuron=None, code=code, message=message, log_level=LoggingLevel.WARNING, error_position=ASTSourceLocation.get_added_source_position())
            return False
                        
        #print("Units: " + str(self.type_symbol.unit.unit) + " -> condbased = " + str(is_cond_based))
        return is_cond_based

    def get_variable_type(self):
        """
        Returns the type of this variable.
        :return:  the type of the variable
        :rtype: VariableType
        """
        return self.variable_type

    def set_variable_type(self, v_type):
        """
        Updates the v_type of this variable symbol.
        :return: a single variable v_type
        :rtype: VariableType
        """
        self.variable_type = v_type

    def has_initial_value(self):
        """
        Returns whether this variable symbol has an initial value or not.
        :return: True if has initial value, otherwise False.
        :rtype: bool
        """
        return self.initial_value is not None and (isinstance(self.initial_value, ASTSimpleExpression) or
                                                   isinstance(self.initial_value, ASTExpression))

    def get_initial_value(self):
        """
        Returns the initial value of this variable symbol if one exists.
        :return: the initial value rhs.
        :rtype: ASTSimpleExpression or ASTExpression
        """
        return self.initial_value

    def set_initial_value(self, value):
        """
        Updates the initial value of this variable.
        :param value: a new initial value.
        :type value: ASTExpression or ASTSimpleExpression
        """
        self.initial_value = value

    def equals(self, other):
        """
        Compares the handed over object to this value-wise.
        :param other: the element to which this is compared to.
        :type other: Symbol or subclass
        :return: True if equal, otherwise False.
        :rtype: bool
        """
        return (type(self) != type(other) and
                self.get_referenced_object() == other.get_referenced_object() and
                self.get_symbol_name() == other.get_symbol_name() and
                self.get_corresponding_scope() == other.get_corresponding_scope() and
                self.block_type == other.get_block_type() and
                self.get_vector_parameter() == other.get_vector_parameter() and
                self.declaring_expression == other.declaring_expression and
                self.is_predefined == other.is_predefined and
                self.is_function == other.is_function and
                self.is_conductance_based == other.is_conductance_based and
                self.is_recordable == other.is_recordable)

    def print_comment(self, prefix=None):
        """
        Prints the stored comment.
        :return: the corresponding comment.
        :rtype: str
        """
        ret = ''
        if not self.has_comment():
            return ''
        # in the last part, delete the new line if it is the last comment, otherwise there is an ugly gap
        # between the comment and the element
        for comment in self.get_comment():
            ret += (prefix if prefix is not None else '') + comment + \
                   ('\n' if self.get_comment().index(comment) < len(self.get_comment()) - 1 else '')
        return ret


class VariableType(Enum):
    """
    Indicates to which type of variable this is.
    """
    SHAPE = 0
    VARIABLE = 1
    BUFFER = 2
    EQUATION = 3
    TYPE = 4


class BlockType(Enum):
    """
    Indicates in which type of block this variable has been declared.
    """
    STATE = 1
    PARAMETERS = 2
    INTERNALS = 3
    INITIAL_VALUES = 4
    EQUATION = 5
    LOCAL = 6
    INPUT_BUFFER_CURRENT = 7
    INPUT_BUFFER_SPIKE = 8
    OUTPUT = 9
    PREDEFINED = 10<|MERGE_RESOLUTION|>--- conflicted
+++ resolved
@@ -30,16 +30,12 @@
 from pynestml.symbols.predefined_units import PredefinedUnits
 from pynestml.symbols.symbol import Symbol
 from pynestml.symbols.symbol import SymbolKind
-<<<<<<< HEAD
-from pynestml.generated.PyNestMLLexer import PyNestMLLexer
-=======
 from pynestml.symbols.unit_type_symbol import UnitTypeSymbol
 from pynestml.utils.logger import Logger, LoggingLevel
 from pynestml.utils.messages import Messages
 
 from astropy import units
 
->>>>>>> d8333543
 
 class VariableSymbol(Symbol):
     """
@@ -61,7 +57,7 @@
 
     def __init__(self, element_reference=None, scope=None, name=None, block_type=None, vector_parameter=None,
                  declaring_expression=None, is_predefined=False, is_function=False, is_recordable=False,
-                 type_symbol=None, initial_value=None, variable_type=None, decorators=[], namespace_decorators={}):
+                 type_symbol=None, initial_value=None, variable_type=None):
         """
         Standard constructor.
         :param element_reference: a reference to the first element where this type has been used/defined
@@ -88,10 +84,6 @@
         :type initial_value: ASTExpression
         :param variable_type: the type of the variable
         :type variable_type: VariableType
-        :param decorators: a list of decorator keywords
-        :type decorators list
-        :param namespace_decorators a list of namespace decorators
-        :type namespace_decorators list
         """
         super(VariableSymbol, self).__init__(element_reference=element_reference, scope=scope,
                                              name=name, symbol_kind=SymbolKind.VARIABLE)
@@ -104,34 +96,7 @@
         self.type_symbol = type_symbol
         self.initial_value = initial_value
         self.variable_type = variable_type
-<<<<<<< HEAD
-        self.ode_declaration = None
-        self.is_conductance_based = False
-        self.decorators = decorators
-        self.namespace_decorators = namespace_decorators
-
-    def is_homogeneous(self):
-        return PyNestMLLexer.DECORATOR_HOMOGENEOUS in self.decorators
-
-    def has_decorators(self):
-        return len(self.decorators) > 0
-
-    def get_decorators(self):
-        """
-        Returns PyNESTMLLexer static variable codes
-        """
-        return self.decorators
-
-    def get_namespace_decorators(self):
-        return self.namespace_decorators
-
-    def get_namespace_decorator(self, namespace):
-        if namespace in self.namespace_decorators:
-            return self.namespace_decorators[namespace]
-        return ''
-=======
         self.ode_or_shape = None
->>>>>>> d8333543
 
     def has_vector_parameter(self):
         """
